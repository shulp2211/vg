#ifndef VG_MINIMIZER_MAPPER_HPP_INCLUDED
#define VG_MINIMIZER_MAPPER_HPP_INCLUDED

/** 
 * \file minimizer_mapper.hpp
 * Defines a mapper that uses the minimizer index and GBWT-based extension.
 */

#include "algorithms/nearest_offsets_in_paths.hpp"
#include "aligner.hpp"
#include "alignment_emitter.hpp"
#include "gapless_extender.hpp"
#include "mapper.hpp"
#include "min_distance.hpp"
#include "seed_clusterer.hpp"
#include "snarls.hpp"
#include "tree_subgraph.hpp"

#include <gbwtgraph/minimizer.h>
#include <structures/immutable_list.hpp>

namespace vg {

using namespace std;

class MinimizerMapper : public AlignerClient {
public:

    /**
     * Construct a new MinimizerMapper using the given indexes. The PathPositionhandleGraph can be nullptr,
     * as we only use it for correctness tracking.
     */
<<<<<<< HEAD
    MinimizerMapper(const gbwtgraph::GBWTGraph& graph, const gbwtgraph::DefaultMinimizerIndex& minimizer_index,
=======

    MinimizerMapper(const gbwtgraph::GBWTGraph& graph,
         const std::vector<std::unique_ptr<gbwtgraph::DefaultMinimizerIndex>>& minimizer_indexes,
>>>>>>> ee8dc67f
         MinimumDistanceIndex& distance_index, const PathPositionHandleGraph* path_graph = nullptr);

    /**
     * Map the given read, and send output to the given AlignmentEmitter. May be run from any thread.
     * TODO: Can't be const because the clusterer's cluster_seeds isn't const.
     */
    void map(Alignment& aln, AlignmentEmitter& alignment_emitter);
    
    /**
     * Map the given read. Return a vector of alignments that it maps to, winner first.
     */
    vector<Alignment> map(Alignment& aln);
    
    // The idea here is that the subcommand feeds all the reads to the version
    // of map_paired that takes a buffer, and then empties the buffer by
    // iterating over it in parallel with the version that doesn't.
    // TODO: how will we warn about not having a pair distribution yet then?
    
    /**
     * Map the given pair of reads, where aln1 is upstream of aln2 and they are
     * oriented towards each other in the graph.
     *
     * If the reads are ambiguous and there's no fragment length distribution
     * fixed yet, they will be dropped into ambiguous_pair_buffer.
     *
     * Otherwise, at least one result will be returned for them (although it
     * may be the unmapped alignment).
     */
    pair<vector<Alignment>, vector<Alignment>> map_paired(Alignment& aln1, Alignment& aln2,
        vector<pair<Alignment, Alignment>>& ambiguous_pair_buffer);
        
    /**
     * Map the given pair of reads, where aln1 is upstream of aln2 and they are
     * oriented towards each other in the graph.
     *
     * If the fragment length distribution is not yet fixed, reads will be
     * mapped independently. Otherwise, they will be mapped according to the
     * fragment length distribution.
     */
    pair<vector<Alignment>, vector<Alignment>> map_paired(Alignment& aln1, Alignment& aln2);
     

    /**
     * Given an aligned read, extract a subgraph of the graph within a distance range
     * based on the fragment length distribution and attempt to align the unaligned
     * read to it.
     * Rescue_forward is true if the aligned read is the first and false otherwise. Assumes that both reads are facing the same direction
     */
     void attempt_rescue( const Alignment& aligned_read, Alignment& rescued_alignment, bool rescue_forward);

    // Mapping settings.
    // TODO: document each

    /// Use all minimizers with at most hit_cap hits
    size_t hit_cap = 10;

    /// Ignore all minimizers with more than hard_hit_cap hits
    size_t hard_hit_cap = 300;

    /// Take minimizers between hit_cap and hard_hit_cap hits until this fraction
    /// of total score
    double minimizer_score_fraction = 0.6;

    /// How many clusters should we align?
    size_t max_extensions = 48;

    /// How many extended clusters should we align, max?
    size_t max_alignments = 8;
    
    /// How many extensions should we try as seeds within a mapping location?
    size_t max_local_extensions = numeric_limits<size_t>::max();

    //If a cluster's score is smaller than the best score of any cluster by more than
    //this much, then don't extend it
    double cluster_score_threshold = 50;

    //If the read coverage of a cluster is less than the best coverage of any cluster
    //by more than this much, don't extend it
    double cluster_coverage_threshold = 0.4;

    //If an extension set's score is smaller than the best 
    //extension's score by more than this much, don't align it
    double extension_set_score_threshold = 20;

    //If an extension's score is smaller than the best extension's score by
    //more than this much, don't align it
    int extension_score_threshold = 1;

    size_t max_multimaps = 1;
    size_t distance_limit = 200;
    bool do_dp = true;
    string sample_name;
    string read_group;
    
    /// Track which internal work items came from which others during each
    /// stage of the mapping algorithm.
    bool track_provenance = false;

    /// Guess which seed hits are correct by location in the linear reference
    /// and track if/when their descendants make it through stages of the
    /// algorithm. Only works if track_provenance is true.
    bool track_correctness = false;

    //For paired end mapping, how many times should we attempt rescue (per read)?
    size_t max_rescue_attempts = 0;
    
    bool fragment_distr_is_finalized () {return fragment_length_distr.is_finalized();}
    void finalize_fragment_length_distr() {
        if (!fragment_length_distr.is_finalized()) {
            fragment_length_distr.force_parameters(fragment_length_distr.mean(), fragment_length_distr.stdev());
        } 
    }
    /**
     * Get the distance between a pair of read alignments
     */
    int64_t distance_between(const Alignment& aln1, const Alignment& aln2);
protected:
    // These are our indexes
    const PathPositionHandleGraph* path_graph; // Can be nullptr; only needed for correctness tracking.
    const std::vector<std::unique_ptr<gbwtgraph::DefaultMinimizerIndex>>& minimizer_indexes;
    MinimumDistanceIndex& distance_index;

    /// This is our primary graph.
    const gbwtgraph::GBWTGraph& gbwt_graph;
    
    /// We have a gapless extender to extend seed hits in haplotype space.
    GaplessExtender extender;
    
    /// We have a clusterer
    SnarlSeedClusterer clusterer;

    FragmentLengthDistribution fragment_length_distr;
    
    /**
     * Score the given group of gapless extensions. Determines the best score
     * that can be obtained by chaining extensions together, using the given
     * gap open and gap extend penalties to charge for either overlaps or gaps
     * in coverage of the read.
     *
     * Enforces that overlaps cannot result in containment.
     *
     * Input extended seeds must be sorted by start position.
     */
    static int score_extension_group(const Alignment& aln, const vector<GaplessExtension>& extended_seeds,
        int gap_open_penalty, int gap_extend_penalty);
    
    /**
     * Operating on the given input alignment, align the tails dangling off the
     * given extended perfect-match seeds and produce an optimal alignment into
     * the given output Alignment object, best, and the second best alignment
     * into second_best.
     */
    void find_optimal_tail_alignments(const Alignment& aln, const vector<GaplessExtension>& extended_seeds, Alignment& best, Alignment& second_best) const; 
    
    /**
     * Find for each pair of extended seeds all the haplotype-consistent graph
     * paths against which the intervening read sequence needs to be aligned.
     *
     * Limits walks from each extended seed end to the longest detectable gap
     * plus the remaining to-be-alinged sequence, both computed using the read
     * length.
     *
     * extended_seeds must be sorted by read start position. Any extended seeds
     * that overlap in the read will be precluded from connecting.
     *
     * numeric_limits<size_t>::max() is used to store sufficiently long Paths
     * ending before sources (which cannot be reached from other extended
     * seeds) and starting after sinks (which cannot reach any other extended
     * seeds). Only sources and sinks have these "tail" paths.
     *
     * Tail paths are only calculated if the MinimizerMapper has linear_tails
     * set to true.
     */
    unordered_map<size_t, unordered_map<size_t, vector<Path>>> find_connecting_paths(const vector<GaplessExtension>& extended_seeds,
        size_t read_length) const;
        
    /**
     * Get all the trees defining tails off the specified side of the specified
     * gapless extension. Should only be called if a tail on that side exists,
     * or this is a waste of time.
     *
     * If the gapless extension starts or ends at a node boundary, there may be
     * multiple trees produced, each with a distinct root.
     *
     * If the gapless extension abuts the edge of the read, an empty forest
     * will be produced.
     *
     * Each tree is represented as a TreeSubgraph over our gbwt_graph.
     *
     * If left_tails is true, the trees read out of the left sides of the
     * gapless extension. Otherwise they read out of the right side.
     */
    vector<TreeSubgraph> get_tail_forest(const GaplessExtension& extended_seed,
        size_t read_length, bool left_tails) const;
        
    /**
     * Find the best alignment of the given sequence against any of the trees
     * provided in trees, where each tree is a TreeSubgraph over the GBWT
     * graph. Each tree subgraph is rooted at the left in its own local
     * coordinate space, even if we are pinning on the right.
     *
     * If no mapping is possible (for example, because there are no trees),
     * produce a pure insert at default_position.
     *
     * Alignment is always pinned.
     *
     * If pin_left is true, pin the alignment on the left to the root of each
     * tree. Otherwise pin it on the right to the root of each tree.
     *
     * Returns alingments in gbwt_graph space.
     */
    pair<Path, size_t> get_best_alignment_against_any_tree(const vector<TreeSubgraph>& trees, const string& sequence,
        const Position& default_position, bool pin_left) const;
        
    /// We define a type for shared-tail lists of Mappings, to avoid constantly
    /// copying Path objects.
    using ImmutablePath = structures::ImmutableList<Mapping>;
    
    /**
     * Get the from length of an ImmutabelPath.
     *
     * Can't be called path_from_length or it will shadow the one for Paths
     * instead of overloading.
     */
    static size_t immutable_path_from_length(const ImmutablePath& path);
    
    /**
     * Convert an ImmutablePath to a Path.
     */
    static Path to_path(const ImmutablePath& path);

    /**
     * Run a DFS on valid haplotypes in the GBWT starting from the given
     * Position, and continuing up to the given number of bases.
     *
     * Calls enter_handle when the DFS enters a haplotype visit to a particular
     * handle, and exit_handle when it exits a visit. These let the caller
     * maintain a stack and track the traversals.
     *
     * The starting node is only entered if its offset isn't equal to its
     * length (i.e. bases remain to be visited).
     *
     * Stopping early is not permitted.
     */
    void dfs_gbwt(const Position& from, size_t walk_distance,
        const function<void(const handle_t&)>& enter_handle, const function<void(void)> exit_handle) const;
     
    /**
     * The same as dfs_gbwt on a Position, but takes a handle in the
     * backing gbwt_graph and an offset from the start of the handle instead.
     */ 
    void dfs_gbwt(handle_t from_handle, size_t from_offset, size_t walk_distance,
        const function<void(const handle_t&)>& enter_handle, const function<void(void)> exit_handle) const;
        
    /**
     * The same as dfs_gbwt on a handle and an offset, but takes a
     * gbwt::SearchState that defines only some haplotypes on a handle to start
     * with.
     */ 
    void dfs_gbwt(const gbwt::SearchState& start_state, size_t from_offset, size_t walk_distance,
        const function<void(const handle_t&)>& enter_handle, const function<void(void)> exit_handle) const;
        
    
    /**
     * Given a vector of items, a function to get the score of each, a
     * score-difference-from-the-best cutoff, and a min and max processed item
     * count, process items in descending score order by calling process_item
     * with the item's number, until min_count items are processed and either
     * max_count items are processed or the score difference threshold is hit
     * (or we run out of items).
     *
     * If process_item returns false, the item is skipped and does not count
     * against min_count or max_count.
     *
     * Call discard_item_by_count with the item's number for all remaining
     * items that would pass the score threshold.
     *
     * Call discard_item_by_score with the item's number for all remaining
     * items that would fail the score threshold.
     */
    template<typename Item, typename Score = double>
    void process_until_threshold(const vector<Item>& items, const function<Score(size_t)>& get_score,
        double threshold, size_t min_count, size_t max_count,
        const function<bool(size_t)>& process_item,
        const function<void(size_t)>& discard_item_by_count,
        const function<void(size_t)>& discard_item_by_score) const;
     
    /**
     * Same as the other process_until_threshold overload, except using a vector to supply scores.
     */
    template<typename Item, typename Score = double>
    void process_until_threshold(const vector<Item>& items, const vector<Score>& scores,
        double threshold, size_t min_count, size_t max_count,
        const function<bool(size_t)>& process_item,
        const function<void(size_t)>& discard_item_by_count,
        const function<void(size_t)>& discard_item_by_score) const;
     
    /**
     * Same as the other process_until_threshold overload, except user supplies 
     * comparator to sort the items (must still be sorted by score).
     */
    template<typename Item, typename Score = double>
    void process_until_threshold(const vector<Item>& items, const vector<Score>& scores,
        const function<bool(size_t, size_t)>& comparator,
        double threshold, size_t min_count, size_t max_count,
        const function<bool(size_t)>& process_item,
        const function<void(size_t)>& discard_item_by_count,
        const function<void(size_t)>& discard_item_by_score) const;
};

template<typename Item, typename Score>
void MinimizerMapper::process_until_threshold(const vector<Item>& items, const function<Score(size_t)>& get_score,
    double threshold, size_t min_count, size_t max_count,
    const function<bool(size_t)>& process_item,
    const function<void(size_t)>& discard_item_by_count,
    const function<void(size_t)>& discard_item_by_score) const {

    // Sort item indexes by item score
    vector<size_t> indexes_in_order;
    indexes_in_order.reserve(items.size());
    for (size_t i = 0; i < items.size(); i++) {
        indexes_in_order.push_back(i);
    }
    
    // Put the highest scores first
    std::sort(indexes_in_order.begin(), indexes_in_order.end(), [&](const size_t& a, const size_t& b) -> bool {
        // Return true if a must come before b, and false otherwise
        return get_score(a) > get_score(b);
    });

    // Retain items only if their score is at least as good as this
    double cutoff = items.size() == 0 ? 0 : get_score(indexes_in_order[0]) - threshold;
    
    // Count up non-skipped items for min_count and max_count
    size_t unskipped = 0;
    
    // Go through the items in descending score order.
    for (size_t i = 0; i < indexes_in_order.size(); i++) {
        // Find the item we are talking about
        size_t& item_num = indexes_in_order[i];
        
        if (threshold != 0 && get_score(item_num) <= cutoff) {
            // Item would fail the score threshold
            
            if (unskipped < min_count) {
                // But we need it to make up the minimum number.
                
                // Go do it.
                // If it is not skipped by the user, add it to the total number
                // of unskipped items, for min/max number accounting.
                unskipped += (size_t) process_item(item_num);
            } else {
                // We will reject it for score
                discard_item_by_score(item_num);
            }
        } else {
            // The item has a good enough score
            
            if (unskipped < max_count) {
                // We have room for it, so accept it.
                
                // Go do it.
                // If it is not skipped by the user, add it to the total number
                // of unskipped items, for min/max number accounting.
                unskipped += (size_t) process_item(item_num);
            } else {
                // We are out of room! Reject for count.
                discard_item_by_count(item_num);
            }
        }
    }
}

template<typename Item, typename Score>
void MinimizerMapper::process_until_threshold(const vector<Item>& items, const vector<Score>& scores,
    double threshold, size_t min_count, size_t max_count,
    const function<bool(size_t)>& process_item,
    const function<void(size_t)>& discard_item_by_count,
    const function<void(size_t)>& discard_item_by_score) const {
    
    assert(scores.size() == items.size());
    
    process_until_threshold<Item, Score>(items, [&](size_t i) -> Score {
        return scores.at(i);
    }, threshold, min_count, max_count, process_item, discard_item_by_count, discard_item_by_score);
    
}
template<typename Item, typename Score>
void MinimizerMapper::process_until_threshold(const vector<Item>& items, const vector<Score>& scores,
        const function<bool(size_t, size_t)>& comparator,
        double threshold, size_t min_count, size_t max_count,
        const function<bool(size_t)>& process_item,
        const function<void(size_t)>& discard_item_by_count,
        const function<void(size_t)>& discard_item_by_score) const {

    // Sort item indexes by item score
    vector<size_t> indexes_in_order;
    indexes_in_order.reserve(items.size());
    for (size_t i = 0; i < items.size(); i++) {
        indexes_in_order.push_back(i);
    }
    
    // Put the highest scores first
    std::sort(indexes_in_order.begin(), indexes_in_order.end(), comparator);

    // Retain items only if their score is at least as good as this
    double cutoff = items.size() == 0 ? 0 : scores[indexes_in_order[0]] - threshold;
    
    // Count up non-skipped items for min_count and max_count
    size_t unskipped = 0;
    
    // Go through the items in descending score order.
    for (size_t i = 0; i < indexes_in_order.size(); i++) {
        // Find the item we are talking about
        size_t& item_num = indexes_in_order[i];
        
        if (threshold != 0 && scores[item_num] <= cutoff) {
            // Item would fail the score threshold
            
            if (unskipped < min_count) {
                // But we need it to make up the minimum number.
                
                // Go do it.
                // If it is not skipped by the user, add it to the total number
                // of unskipped items, for min/max number accounting.
                unskipped += (size_t) process_item(item_num);
            } else {
                // We will reject it for score
                discard_item_by_score(item_num);
            }
        } else {
            // The item has a good enough score
            
            if (unskipped < max_count) {
                // We have room for it, so accept it.
                
                // Go do it.
                // If it is not skipped by the user, add it to the total number
                // of unskipped items, for min/max number accounting.
                unskipped += (size_t) process_item(item_num);
            } else {
                // We are out of room! Reject for count.
                discard_item_by_count(item_num);
            }
        }
    }
}
}



#endif<|MERGE_RESOLUTION|>--- conflicted
+++ resolved
@@ -30,13 +30,9 @@
      * Construct a new MinimizerMapper using the given indexes. The PathPositionhandleGraph can be nullptr,
      * as we only use it for correctness tracking.
      */
-<<<<<<< HEAD
-    MinimizerMapper(const gbwtgraph::GBWTGraph& graph, const gbwtgraph::DefaultMinimizerIndex& minimizer_index,
-=======
 
     MinimizerMapper(const gbwtgraph::GBWTGraph& graph,
          const std::vector<std::unique_ptr<gbwtgraph::DefaultMinimizerIndex>>& minimizer_indexes,
->>>>>>> ee8dc67f
          MinimumDistanceIndex& distance_index, const PathPositionHandleGraph* path_graph = nullptr);
 
     /**
