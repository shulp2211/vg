#ifndef VG_MINIMIZER_MAPPER_HPP_INCLUDED
#define VG_MINIMIZER_MAPPER_HPP_INCLUDED

/** 
 * \file minimizer_mapper.hpp
 * Defines a mapper that uses the minimizer index and GBWT-based extension.
 */

#include "aligner.hpp"
#include "minimizer.hpp"
#include "alignment_emitter.hpp"
#include "gapless_extender.hpp"
#include "snarls.hpp"
#include "min_distance.hpp"
#include "seed_clusterer.hpp"
#include "tree_subgraph.hpp"
#include "algorithms/nearest_offsets_in_paths.hpp"

#include <structures/immutable_list.hpp>

namespace vg {

using namespace std;

class MinimizerMapper : public AlignerClient {
public:

    /**
     * Construct a new MinimizerMapper using the given indexes. The PathPositionhandleGraph can be nullptr,
     * as we only use it for correctness tracking.
     */

    MinimizerMapper(const GBWTGraph& graph, const MinimizerIndex& minimizer_index,
         MinimumDistanceIndex& distance_index, const PathPositionHandleGraph* path_graph = nullptr);

    /**
     * Map the given read, and send output to the given AlignmentEmitter. May be run from any thread.
     * TODO: Can't be const because the clusterer's cluster_seeds isn't const.
     */
    void map(Alignment& aln, AlignmentEmitter& alignment_emitter);

    // Mapping settings.
    // TODO: document each

    /// Use all minimizers with at most hit_cap hits
    size_t hit_cap = 10;

    /// Ignore all minimizers with more than hard_hit_cap hits
    size_t hard_hit_cap = 300;

    /// Take minimizers between hit_cap and hard_hit_cap hits until this fraction
    /// of total score
    double minimizer_score_fraction = 0.6;

    /// How many clusters should we align?
    size_t max_extensions = 48;

    /// How many extended clusters should we align, max?
    size_t max_alignments = 8;
    
    /// How many extensions should we try as seeds within a mapping location?
    size_t max_local_extensions = numeric_limits<size_t>::max();

    //If a cluster's score is smaller than the best score of any cluster by more than
    //this much, then don't extend it
    double cluster_score_threshold = 0;

    //If the read coverage of a cluster is less than the best coverage of any cluster
    //by more than this much, don't extend it
    double cluster_coverage_threshold = 0;

    //If an extension set's score is smaller than the best 
    //extension's score by more than this much, don't align it
    double extension_set_score_threshold = 0;

    //If an extension's score is smaller than the best extension's score by
    //more than this much, don't align it
    int extension_score_threshold = 1;

    size_t max_multimaps = 1;
    size_t distance_limit = 1000;
    bool do_dp = true;
    string sample_name;
    string read_group;
    
    /// Track which internal work items came from which others during each
    /// stage of the mapping algorithm.
    bool track_provenance = false;

    /// Guess which seed hits are correct by location in the linear reference
    /// and track if/when their descendants make it through stages of the
    /// algorithm. Only works if track_provenance is true.
    bool track_correctness = false;
    
protected:
    // These are our indexes
    const PathPositionHandleGraph* path_graph; // Can be nullptr; only needed for correctness tracking.
    const MinimizerIndex& minimizer_index;
    MinimumDistanceIndex& distance_index;

    /// This is our primary graph.
    const GBWTGraph& gbwt_graph;
    
    /// We have a gapless extender to extend seed hits in haplotype space.
    GaplessExtender extender;
    
    /// We have a clusterer
    SnarlSeedClusterer clusterer;
    
    /**
     * Estimate the score it may be possible to achieve using the given group of GaplessExtensions.
     * Supports single full-length extensions and groups that need chaining.
     * May reorder the input extended_seeds vector if it is not sorted in read space.
     * Is not always an overestimate of the actual score.
     */
    int estimate_extension_group_score(const Alignment& aln, vector<GaplessExtension>& extended_seeds) const;
    
    /**
     * Operating on the given input alignment, align the tails dangling off the
     * given extended perfect-match seeds and produce an optimal alignment into
     * the given output Alignment object.
     */
    void find_optimal_tail_alignments(const Alignment& aln, const vector<GaplessExtension>& extended_seeds, Alignment& out) const; 
    
    /**
     * Find for each pair of extended seeds all the haplotype-consistent graph
     * paths against which the intervening read sequence needs to be aligned.
     *
     * Limits walks from each extended seed end to the longest detectable gap
     * plus the remaining to-be-alinged sequence, both computed using the read
     * length.
     *
     * extended_seeds must be sorted by read start position. Any extended seeds
     * that overlap in the read will be precluded from connecting.
     *
     * numeric_limits<size_t>::max() is used to store sufficiently long Paths
     * ending before sources (which cannot be reached from other extended
     * seeds) and starting after sinks (which cannot reach any other extended
     * seeds). Only sources and sinks have these "tail" paths.
     *
     * Tail paths are only calculated if the MinimizerMapper has linear_tails
     * set to true.
     */
    unordered_map<size_t, unordered_map<size_t, vector<Path>>> find_connecting_paths(const vector<GaplessExtension>& extended_seeds,
        size_t read_length) const;
        
    /**
     * Get all the trees defining tails off the specified side of the specified
     * gapless extension. Should only be called if a tail on that side exists,
     * or this is a waste of time.
     *
     * If the gapless extension starts or ends at a node boundary, there may be
     * multiple trees produced, each with a distinct root.
     *
     * If the gapless extension abuts the edge of the read, an empty forest
     * will be produced.
     *
     * Each tree is represented as a TreeSubgraph over our gbwt_graph.
     *
     * If left_tails is true, the trees read out of the left sides of the
     * gapless extension. Otherwise they read out of the right side.
     */
    vector<TreeSubgraph> get_tail_forest(const GaplessExtension& extended_seed,
        size_t read_length, bool left_tails) const;
        
    /**
     * Find the best alignment of the given sequence against any of the trees
     * provided in trees, where each tree is a TreeSubgraph over the GBWT
     * graph. Each tree subgraph is rooted at the left in its own local
     * coordinate space, even if we are pinning on the right.
     *
     * If no mapping is possible (for example, because there are no trees),
     * produce a pure insert at default_position.
     *
     * Alignment is always pinned.
     *
     * If pin_left is true, pin the alignment on the left to the root of each
     * tree. Otherwise pin it on the right to the root of each tree.
     *
     * Returns alingments in gbwt_graph space.
     */
    pair<Path, size_t> get_best_alignment_against_any_tree(const vector<TreeSubgraph>& trees, const string& sequence,
        const Position& default_position, bool pin_left) const;
        
    /// We define a type for shared-tail lists of Mappings, to avoid constantly
    /// copying Path objects.
    using ImmutablePath = structures::ImmutableList<Mapping>;
    
    /**
     * Get the from length of an ImmutabelPath.
     *
     * Can't be called path_from_length or it will shadow the one for Paths
     * instead of overloading.
     */
    static size_t immutable_path_from_length(const ImmutablePath& path);
    
    /**
     * Convert an ImmutablePath to a Path.
     */
    static Path to_path(const ImmutablePath& path);

    /**
     * Run a DFS on valid haplotypes in the GBWT starting from the given
     * Position, and continuing up to the given number of bases.
     *
     * Calls enter_handle when the DFS enters a haplotype visit to a particular
     * handle, and exit_handle when it exits a visit. These let the caller
     * maintain a stack and track the traversals.
     *
     * The starting node is only entered if its offset isn't equal to its
     * length (i.e. bases remain to be visited).
     *
     * Stopping early is not permitted.
     */
    void dfs_gbwt(const Position& from, size_t walk_distance,
        const function<void(const handle_t&)>& enter_handle, const function<void(void)> exit_handle) const;
     
    /**
     * The same as dfs_gbwt on a Position, but takes a handle in the
     * backing gbwt_graph and an offset from the start of the handle instead.
     */ 
    void dfs_gbwt(handle_t from_handle, size_t from_offset, size_t walk_distance,
        const function<void(const handle_t&)>& enter_handle, const function<void(void)> exit_handle) const;
        
    /**
     * The same as dfs_gbwt on a handle and an offset, but takes a
     * gbwt::SearchState that defines only some haplotypes on a handle to start
     * with.
     */ 
    void dfs_gbwt(const gbwt::SearchState& start_state, size_t from_offset, size_t walk_distance,
        const function<void(const handle_t&)>& enter_handle, const function<void(void)> exit_handle) const;
        
    
    /**
     * Given a vector of items, a function to get the score of each, a
     * score-difference-from-the-best cutoff, and a min and max processed item
     * count, process items in descending score order by calling process_item
     * with the item's number, until min_count items are processed and either
     * max_count items are processed or the score difference threshold is hit
     * (or we run out of items).
     *
     * If process_item returns false, the item is skipped and does not count
     * against min_count or max_count.
     *
     * Call discard_item with the item's number for all remaining items.
     */
    template<typename Item, typename Score = double>
    void process_until_threshold(const vector<Item>& items, const function<Score(size_t)>& get_score,
        double threshold, size_t min_count, size_t max_count,
<<<<<<< HEAD
        const function<bool(size_t)>& process_item, const function<void(size_t)>& discard_item);
=======
        const function<bool(size_t)>& process_item, const function<void(size_t)>& discard_item) const;
>>>>>>> b9fb9eb3
     
    /**
     * Same as the other process_until_threshold overload, except using a vector to supply scores.
     */
    template<typename Item, typename Score = double>
    void process_until_threshold(const vector<Item>& items, const vector<Score>& scores,
        double threshold, size_t min_count, size_t max_count,
<<<<<<< HEAD
        const function<bool(size_t)>& process_item, const function<void(size_t)>& discard_item);
=======
        const function<bool(size_t)>& process_item, const function<void(size_t)>& discard_item) const;
>>>>>>> b9fb9eb3
     
};

template<typename Item, typename Score>
void MinimizerMapper::process_until_threshold(const vector<Item>& items, const function<Score(size_t)>& get_score,
    double threshold, size_t min_count, size_t max_count,
<<<<<<< HEAD
    const function<bool(size_t)>& process_item, const function<void(size_t)>& discard_item) {
=======
    const function<bool(size_t)>& process_item, const function<void(size_t)>& discard_item) const {
>>>>>>> b9fb9eb3

    // Sort item indexes by item score
    vector<size_t> indexes_in_order;
    indexes_in_order.reserve(items.size());
    for (size_t i = 0; i < items.size(); i++) {
        indexes_in_order.push_back(i);
    }
    
    // Put the highest scores first
    std::sort(indexes_in_order.begin(), indexes_in_order.end(), [&](const size_t& a, const size_t& b) -> bool {
        // Return true if a must come before b, and false otherwise
        return get_score(a) > get_score(b);
    });

    // Retain items only if their score is at least as good as this
    double cutoff = items.size() == 0 ? 0 : get_score(indexes_in_order[0]) - threshold;
    
    // Count up non-skipped items for min_count and max_count
    size_t unskipped = 0;
    
    // Go through the items in descending score order.
    for (size_t i = 0; i < indexes_in_order.size() && unskipped < max_count ; i++) {
        // Find the item we are talking about
        size_t& item_num = indexes_in_order[i];
        
        if (unskipped < min_count || (threshold == 0 || get_score(item_num) > cutoff)) {
            // Do we definitely want this one, or is its score sufficiently good?
            
            // If so, go do it.
            // If it is not skipped, add it to the total number of unskipped items
            unskipped += (size_t) process_item(item_num);
        } else {
            // If this score is insignificant, nothing past here is significant.
            
            // Say we aren't doing this one.
            // We'll also say we aren't doing the rest.
            discard_item(item_num);
        }
    }
}

template<typename Item, typename Score>
void MinimizerMapper::process_until_threshold(const vector<Item>& items, const vector<Score>& scores,
    double threshold, size_t min_count, size_t max_count,
<<<<<<< HEAD
    const function<bool(size_t)>& process_item, const function<void(size_t)>& discard_item) {
=======
    const function<bool(size_t)>& process_item, const function<void(size_t)>& discard_item) const {
>>>>>>> b9fb9eb3
    
    assert(scores.size() == items.size());
    
    process_until_threshold<Item, Score>(items, [&](size_t i) -> Score {
        return scores.at(i);
    }, threshold, min_count, max_count, process_item, discard_item);
    
}

}



#endif<|MERGE_RESOLUTION|>--- conflicted
+++ resolved
@@ -247,11 +247,7 @@
     template<typename Item, typename Score = double>
     void process_until_threshold(const vector<Item>& items, const function<Score(size_t)>& get_score,
         double threshold, size_t min_count, size_t max_count,
-<<<<<<< HEAD
-        const function<bool(size_t)>& process_item, const function<void(size_t)>& discard_item);
-=======
         const function<bool(size_t)>& process_item, const function<void(size_t)>& discard_item) const;
->>>>>>> b9fb9eb3
      
     /**
      * Same as the other process_until_threshold overload, except using a vector to supply scores.
@@ -259,22 +255,14 @@
     template<typename Item, typename Score = double>
     void process_until_threshold(const vector<Item>& items, const vector<Score>& scores,
         double threshold, size_t min_count, size_t max_count,
-<<<<<<< HEAD
-        const function<bool(size_t)>& process_item, const function<void(size_t)>& discard_item);
-=======
         const function<bool(size_t)>& process_item, const function<void(size_t)>& discard_item) const;
->>>>>>> b9fb9eb3
      
 };
 
 template<typename Item, typename Score>
 void MinimizerMapper::process_until_threshold(const vector<Item>& items, const function<Score(size_t)>& get_score,
     double threshold, size_t min_count, size_t max_count,
-<<<<<<< HEAD
-    const function<bool(size_t)>& process_item, const function<void(size_t)>& discard_item) {
-=======
     const function<bool(size_t)>& process_item, const function<void(size_t)>& discard_item) const {
->>>>>>> b9fb9eb3
 
     // Sort item indexes by item score
     vector<size_t> indexes_in_order;
@@ -319,11 +307,7 @@
 template<typename Item, typename Score>
 void MinimizerMapper::process_until_threshold(const vector<Item>& items, const vector<Score>& scores,
     double threshold, size_t min_count, size_t max_count,
-<<<<<<< HEAD
-    const function<bool(size_t)>& process_item, const function<void(size_t)>& discard_item) {
-=======
     const function<bool(size_t)>& process_item, const function<void(size_t)>& discard_item) const {
->>>>>>> b9fb9eb3
     
     assert(scores.size() == items.size());
     
