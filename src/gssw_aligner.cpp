--- conflicted
+++ resolved
@@ -482,11 +482,10 @@
     }
 }
 
-<<<<<<< HEAD
 //int32_t Aligner::score_mem(MaximalExactMatch& mem) {
 //    return match * mem.match_count;
 //}
-=======
+
 double Aligner::score_to_unnormalized_likelihood_ln(double score) {
     // Log base needs to be set, or this can't work. It's set by default in
     // QualAdjAligner but needs to be set up manually in the normal Aligner.
@@ -494,7 +493,6 @@
     // Likelihood is proportional to e^(lambda * score), so ln is just the exponent.
     return log_base * score; 
 }
->>>>>>> c77e33c2
 
 QualAdjAligner::QualAdjAligner(int8_t _match,
                                int8_t _mismatch,
