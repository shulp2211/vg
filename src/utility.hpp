#ifndef VG_UTILITY_HPP_INCLUDED
#define VG_UTILITY_HPP_INCLUDED

#include <string>
#include <vector>
#include <sstream>
#include <omp.h>
#include <signal.h>
#include <cstring>
#include <algorithm>
#include <numeric>
#include <cmath>
#include <unordered_set>
#include <random>
#include <type_traits>
#include <regex>
#include <signal.h>
#include <unistd.h>
#include "vg.pb.h"
#include "sha1.hpp"
#include "Variant.h"

namespace vg {

using namespace std;

char reverse_complement(const char& c);
string reverse_complement(const string& seq);
void reverse_complement_in_place(string& seq);
/// Return True if the given string is entirely Ns of either case, and false
/// otherwise.
bool is_all_n(const string& seq);
/// Return the number of threads that OMP will produce for a parallel section.
/// TODO: Assumes that this is the same for every parallel section.
int get_thread_count(void);
string wrap_text(const string& str, size_t width);
bool is_number(const string& s);

// split a string on any character found in the string of delimiters (delims)
std::vector<std::string>& split_delims(const std::string &s, const std::string& delims, std::vector<std::string> &elems);
std::vector<std::string> split_delims(const std::string &s, const std::string& delims);

const std::string sha1sum(const std::string& data);
const std::string sha1head(const std::string& data, size_t head);

bool allATGC(const string& s);
bool allATGCN(const string& s);
string nonATGCNtoN(const string& s);
// Convert ASCII-encoded DNA to upper case
string toUppercase(const string& s);
double median(std::vector<int> &v);
double stdev(const std::vector<double>& v);

template<typename T>
double stdev(const T& v) {
    double sum = std::accumulate(v.begin(), v.end(), 0.0);
    double mean = sum / v.size();
    std::vector<double> diff(v.size());
    std::transform(v.begin(), v.end(), diff.begin(), [mean](double x) { return x - mean; });
    double sq_sum = std::inner_product(diff.begin(), diff.end(), diff.begin(), 0.0);
    return std::sqrt(sq_sum / v.size());
}

// Φ is the normal cumulative distribution function
// https://en.wikipedia.org/wiki/Cumulative_distribution_function
double phi(double x1, double x2);
    
/// Inverse CDF of a standard normal distribution. Must have 0 < quantile < 1.
double normal_inverse_cdf(double quantile);

/*
 * Return the log of the sum of two log-transformed values without taking them
 * out of log space.
 */
inline double add_log(double log_x, double log_y) {
    return log_x > log_y ? log_x + log(1.0 + exp(log_y - log_x)) : log_y + log(1.0 + exp(log_x - log_y));
}
    
/*
 * Return the log of the difference of two log-transformed values without taking
 * them out of log space.
 */
inline double subtract_log(double log_x, double log_y) {
    return log_x + log(1.0 - exp(log_y - log_x));
}
 
/**
 * Convert a number ln to the same number log 10.
 */   
inline double ln_to_log10(double ln) {
    return ln / log(10);
}

/**
 * Convert a number log 10 to the same number ln.
 */   
inline double log10_to_ln(double l10) {
    return l10 * log(10);
}
    
// Convert a probability to a natural log probability.
inline double prob_to_logprob(double prob) {
    return log(prob);
}
// Convert natural log probability to a probability
inline double logprob_to_prob(double logprob) {
    return exp(logprob);
}
// Add two probabilities (expressed as logprobs) together and return the result
// as a logprob.
inline double logprob_add(double logprob1, double logprob2) {
    // Pull out the larger one to avoid underflows
    double pulled_out = max(logprob1, logprob2);
    return pulled_out + prob_to_logprob(logprob_to_prob(logprob1 - pulled_out) + logprob_to_prob(logprob2 - pulled_out));
}
// Invert a logprob, and get the probability of its opposite.
inline double logprob_invert(double logprob) {
    return prob_to_logprob(1.0 - logprob_to_prob(logprob));
}

// Convert integer Phred quality score to probability of wrongness.
inline double phred_to_prob(int phred) {
    return pow(10, -((double)phred) / 10);
}

// Convert probability of wrongness to integer Phred quality score.
inline double prob_to_phred(double prob) {
    return -10.0 * log10(prob);
}

// Convert a Phred quality score directly to a natural log probability of wrongness.
inline double phred_to_logprob(int phred) {
    return (-((double)phred) / 10) / log10(exp(1.0));
}

// Convert a natural log probability of wrongness directly to a Phred quality score.
inline double logprob_to_phred(double logprob ) {
    return -10.0 * logprob * log10(exp(1.0));
}

// Take the geometric mean of two logprobs
inline double logprob_geometric_mean(double lnprob1, double lnprob2) {
    return log(sqrt(exp(lnprob1 + lnprob2)));
}

// Same thing in phred
inline double phred_geometric_mean(double phred1, double phred2) {
    return prob_to_phred(sqrt(phred_to_prob(phred1 + phred2)));
}

// normal pdf, from http://stackoverflow.com/a/10848293/238609
template <typename T>
T normal_pdf(T x, T m, T s)
{
    static const T inv_sqrt_2pi = 0.3989422804014327;
    T a = (x - m) / s;

    return inv_sqrt_2pi / s * std::exp(-T(0.5) * a * a);
}

template<typename T, typename V>
set<T> map_keys_to_set(const map<T, V>& m) {
    set<T> r;
    for (auto p : m) r.insert(p.first);
    return r;
}

// pairwise maximum
template<typename T>
vector<T> pmax(const std::vector<T>& a, const std::vector<T>& b) {
    std::vector<T> c;
    assert(a.size() == b.size());
    c.reserve(a.size());
    std::transform(a.begin(), a.end(), b.begin(),
                   std::back_inserter(c),
                   [](T a, T b) { return std::max<T>(a, b); });
    return c;
}

// maximum of all vectors
template<typename T>
vector<T> vpmax(const std::vector<std::vector<T>>& vv) {
    std::vector<T> c;
    if (vv.empty()) return c;
    c = vv.front();
    typename std::vector<std::vector<T> >::const_iterator v = vv.begin();
    ++v; // skip the first element
    for ( ; v != vv.end(); ++v) {
        c = pmax(c, *v);
    }
    return c;
}

/**
 * Compute the sum of the values in a collection. Values must be default-
 * constructable (like numbers are).
 */
template<typename Collection>
typename Collection::value_type sum(const Collection& collection) {

    // Set up an alias
    using Item = typename Collection::value_type;

    // Make a new zero-valued item to hold the sum
    auto total = Item();
    for(auto& to_sum : collection) {
        total += to_sum;
    }

    return total;

}

/**
 * Compute the sum of the values in a collection, where the values are log
 * probabilities and the result is the log of the total probability. Items must
 * be convertible to/from doubles for math.
 */
template<typename Collection>
typename Collection::value_type logprob_sum(const Collection& collection) {

    // Set up an alias
    using Item = typename Collection::value_type;

    // Pull out the minimum value
    auto min_iterator = min_element(begin(collection), end(collection));

    if(min_iterator == end(collection)) {
        // Nothing there, p = 0
        return Item(prob_to_logprob(0));
    }

    auto check_iterator = begin(collection);
    ++check_iterator;
    if(check_iterator == end(collection)) {
        // We only have a single element anyway. We don't want to subtract it
        // out because we'll get 0s.
        return *min_iterator;
    }

    // Pull this much out of every logprob.
    Item pulled_out = *min_iterator;

    if(logprob_to_prob(pulled_out) == 0) {
        // Can't divide by 0!
        // TODO: fix this in selection
        pulled_out = prob_to_logprob(1);
    }

    Item total(0);
    for(auto& to_add : collection) {
        // Sum up all the scaled probabilities.
        total += logprob_to_prob(to_add - pulled_out);
    }

    // Re-log and re-scale
    return pulled_out + prob_to_logprob(total);
}

/**
 * Temporary files. Create with create() and remove with remove(). All
 * temporary files will be deleted when the program exits normally or with
 * std::exit(). The files will be created in a directory determined from
 * environment variables, though this can be overridden with set_dir().
 * The interface is thread-safe.
 */
namespace temp_file {

    /// Create a temporary file starting with the given base name
    string create(const string& base);

    /// Create a temporary file
    string create();

    /// Remove a temporary file
    void remove(const string& filename);

    /// Set a temp dir, overriding system defaults and environment variables.
    void set_dir(const string& new_temp_dir);

    /// Get the current temp dir
    string get_dir();

} // namespace temp_file

// Code to detect if a variant lacks an ID and give it a unique but repeatable
// one.
string get_or_make_variant_id(const vcflib::Variant& variant);
string make_variant_id(const vcflib::Variant& variant);

// TODO: move these to genotypekit on a VCF emitter?

/**
 * Create the reference allele for an empty vcflib Variant, since apaprently
 * there's no method for that already. Must be called before any alt alleles are
 * added.
 */
void create_ref_allele(vcflib::Variant& variant, const std::string& allele);

/**
 * Add a new alt allele to a vcflib Variant, since apaprently there's no method
 * for that already.
 *
 * If that allele already exists in the variant, does not add it again.
 *
 * Retuerns the allele number (0, 1, 2, etc.) corresponding to the given allele
 * string in the given variant. 
 */
int add_alt_allele(vcflib::Variant& variant, const std::string& allele);

/**
 * We have a transforming map function that we can chain.
 */ 
template <template <class T, class A = std::allocator<T>> class Container, typename Input, typename Output>
Container<Output> map_over(const Container<Input>& in, const std::function<Output(const Input&)>& lambda) {
    Container<Output> to_return;
    for (const Input& item : in) {
        to_return.push_back(lambda(item));
    }
    return to_return;
}

/**
 * We have a wrapper of that to turn a container reference into a container of pointers.
 */
template <template <class T, class A = std::allocator<T>> class Container, typename Item>
Container<const Item*> pointerfy(const Container<Item>& in) {
    return map_over<Container, Item, const Item*>(in, [](const Item& item) -> const Item* {
        return &item;
    });
}

// Simple little tree
template<typename T>
struct TreeNode {
    T v;
    vector<TreeNode<T>*> children;
    TreeNode<T>* parent;
    TreeNode() : parent(0) {}
    ~TreeNode() { for (auto c : children) { delete c; } }
    void for_each_preorder(function<void(TreeNode<T>*)> lambda) {
        lambda(this);
        for (auto c : children) {
            c->for_each_preorder(lambda);
        }
    }
    void for_each_postorder(function<void(TreeNode<T>*)> lambda) {
        for (auto c : children) {
            c->for_each_postorder(lambda);
        }
        lambda(this);
    }
};
    

    
template<typename T>
struct Tree {
    typedef TreeNode<T> Node;
    Node* root;
    Tree(Node* r = 0) : root(r) { }
    ~Tree() { delete root; }
    void for_each_preorder(function<void(Node*)> lambda) {
        if (root) root->for_each_preorder(lambda);
    }
    void for_each_postorder(function<void(Node*)> lambda) {
       if (root) root->for_each_postorder(lambda);
    }

};

// vector containing positive integer values in [begin, end)
vector<size_t> range_vector(size_t begin, size_t end);
    
// vector containing positive integer values in [0, end)
inline vector<size_t> range_vector(size_t end) {
    return range_vector(0, end);
}

struct IncrementIter {
public:
    IncrementIter(size_t number) : current(number) {
        
    }
    
    inline IncrementIter& operator=(const IncrementIter& other) {
        current = other.current;
        return *this;
    }
    
    inline bool operator==(const IncrementIter& other) const {
        return current == other.current;
    }
    
    inline bool operator!=(const IncrementIter& other) const {
        return current != other.current;
    }
    
    inline IncrementIter operator++() {
        current++;
        return *this;
    }
    
    inline IncrementIter operator++( int ) {
        IncrementIter temp = *this;
        current++;
        return temp;
    }
    
    inline size_t operator*(){
        return current;
    }
    
private:
    size_t current;
};
    
size_t integer_power(size_t x, size_t power);

double slope(const std::vector<double>& x, const std::vector<double>& y);
double fit_zipf(const vector<double>& y);

/// Computes base^exponent in log(exponent) time
size_t integer_power(uint64_t base, uint64_t exponent);
/// Computes base^exponent mod modulus in log(exponent) time without requiring more
/// than 64 bits to represent exponentiated number
size_t modular_exponent(uint64_t base, uint64_t exponent, uint64_t modulus);

/// Returns a uniformly random DNA sequence of the given length
string random_sequence(size_t length);

/// Escape "%" to "%25"
string percent_url_encode(const string& seq);
string replace_in_string(string subject, const string& search, const string& replace);

/// Given a pair of random access iterators defining a range, deterministically
/// shuffle the contents of the range based on the given integer seed.
template<class RandomIt>
void deterministic_shuffle(RandomIt begin, RandomIt end, const uint32_t& seed) {
    // Make an RNG from the string
    minstd_rand rng(seed);
    
    // Perform Knuth shuffle algorithm using RNG
    int64_t width = end - begin;
    for (int64_t i = 1; i < width; i++) {
        std::swap(*(begin + (rng() % (i + 1))), *(begin + i));
    }
}

/// Given a pair of random access iterators defining a range, deterministically
/// shuffle the contents of the range based on the given string seed.
template<class RandomIt>
void deterministic_shuffle(RandomIt begin, RandomIt end, const string& seed) {
    // Turn the string into a 32-bit number.
    uint32_t seedNumber = 0;
    for (uint8_t byte : seed) {
        // Sum up with primes and overflow.
        // TODO: this is a bit of a bad hash function but it should be good enough.
        seedNumber = seedNumber * 13 + byte;
    }

    // Shuffle with the derived integer seed
    deterministic_shuffle(begin, end, seedNumber);
}

/// Make seeds for Alignments based on their sequences.
inline string make_shuffle_seed(const Alignment& aln) {
    return aln.sequence();
}

/// Make seeds for Alignments based on their sequences.
inline string make_shuffle_seed(const Alignment* aln) {
    return aln->sequence();
}

/// Make seeds for pairs of Alignments based on their concatenated sequences
inline string make_shuffle_seed(const pair<Alignment, Alignment>* alns) {
    return alns->first.sequence() + alns->second.sequence();
}

/// Do a deterministic shuffle with automatic seed determination.
template<class RandomIt>
void deterministic_shuffle(RandomIt begin, RandomIt end) {
    deterministic_shuffle(begin, end, make_shuffle_seed(*begin));
}

/**
 * Sort the items between the two given random-access iterators, as with std::sort.
 * Deterministically shuffle the ties, if any, at the top end, using the given seed generator function.
 */
template<class RandomIt, class Compare, class MakeSeed>
void sort_shuffling_ties(RandomIt begin, RandomIt end, Compare comp, MakeSeed seed) {
    
    // Sort everything
    std::stable_sort(begin, end, comp);
    
    // Comparison returns true if first argument must come before second, and
    // false otherwise. So the ties will be a run where the top thing doesn't
    // necessarily come before each other thing (i.e. comparison returns
    // false).
    
    // Count the ties at the top
    RandomIt ties_end = begin;
    while (ties_end != end && !comp(*begin, *ties_end)) {
        // We haven't hit the end of the list, and the top thing isn't strictly better than this thing.
        // So mark it as a tie and advance.
        ++ties_end;
    }
    
    if (begin != ties_end) {
        // Shuffle the ties.
        deterministic_shuffle(begin, ties_end, seed(*begin));
    }

}

/**
 * Sort the items between the two given random-access iterators, as with std::sort.
 * Deterministically shuffle the ties, if any, at the top end, using automatic seed determination.
 */
template<class RandomIt, class Compare>
void sort_shuffling_ties(RandomIt begin, RandomIt end, Compare comp) {
    
    // Make the seed using the pre-defined seed making approaches
    sort_shuffling_ties(begin, end, comp, [](decltype (*begin)& item) {
        return make_shuffle_seed(item);
    });

}

/// Get a callback with an istream& to an open file if a file name argument is
/// present after the parsed options, or print an error message and exit if one
/// is not. Handles "-" as a filename as indicating standard input. The reference
/// passed is guaranteed to be valid only until the callback returns. Bumps up
/// optind to the next argument if a filename is found.
void get_input_file(int& optind, int argc, char** argv, function<void(istream&)> callback);

/// Parse out the name of an input file (i.e. the next positional argument), or
/// throw an error. File name must be nonempty, but may be "-" or may not exist.
string get_input_file_name(int& optind, int argc, char** argv);

/// Parse out the name of an output file (i.e. the next positional argument), or
/// throw an error. File name must be nonempty.
string get_output_file_name(int& optind, int argc, char** argv);

/// Get a callback with an istream& to an open file. Handles "-" as a filename as
/// indicating standard input. The reference passed is guaranteed to be valid
/// only until the callback returns.
void get_input_file(const string& file_name, function<void(istream&)> callback);

/// Parse a command-line argument string. Exits with an error if the string
/// does not contain exactly an item fo the appropriate type.
template<typename Result>
Result parse(const string& arg);

/// Parse a command-line argument C string. Exits with an error if the string
/// does not contain exactly an item fo the appropriate type.
template<typename Result>
Result parse(const char* arg);

/// Parse the appropriate type from the string to the destination value.
/// Return true if parsing is successful and false (or throw something) otherwise.
template<typename Result>
bool parse(const string& arg, Result& dest);

// Do one generic implementation for signed integers that fit in a long long.
// Cram the constraint into the type of the output parameter.
template<typename Result>
inline bool parse(const string& arg, typename enable_if<sizeof(Result) <= sizeof(long long) &&
    is_integral<Result>::value &&
    is_signed<Result>::value, Result>::type& dest) {
    
    // This will hold the next character after the number parsed
    size_t after;
    long long buffer = std::stoll(arg, &after);
    if (buffer > numeric_limits<Result>::max() || buffer < numeric_limits<Result>::min()) {
        // Out of range
        return false;
    }
    dest = (Result) buffer;
    return(after == arg.size());    
}

// Do another generic implementation for unsigned integers
template<typename Result>
inline bool parse(const string& arg, typename enable_if<sizeof(Result) <= sizeof(unsigned long long) &&
    is_integral<Result>::value &&
    !is_signed<Result>::value, Result>::type& dest) {
    
    // This will hold the next character after the number parsed
    size_t after;
    unsigned long long buffer = std::stoull(arg, &after);
    if (buffer > numeric_limits<Result>::max() || buffer < numeric_limits<Result>::min()) {
        // Out of range
        return false;
    }
    dest = (Result) buffer;
    return(after == arg.size());    
}              

// We also have an implementation for doubles
template<>
inline bool parse(const string& arg, double& dest) {
    size_t after;
    dest = std::stod(arg, &after);
    return(after == arg.size());
}

<<<<<<< HEAD
=======
// And one for regular expressions
template<>
inline bool parse(const string& arg, std::regex& dest) {
    // This throsw std::regex_error if it can't parse.
    // That contains a kind of useless error code that we can't turn itno a string without switching on all the values.
    dest = std::regex(arg);
    return true;
}

>>>>>>> 75f2ec95
// Implement the first version in terms of the second, for any type
template<typename Result>
Result parse(const string& arg) {
    Result to_return;
    bool success;
    try {
        success = parse<Result>(arg, to_return);
    } catch(exception& e) {
        success = false;
    }
    if (success) {
        // Parsing worked
        return to_return;
    } else {
        // Parsing failed
        cerr << "error: could not parse " << typeid(to_return).name() << " from argument \"" << arg << "\"" << endl;
        exit(1);
    }
}

// Implement the C string version in terms of that
template<typename Result>
Result parse(const char* arg) {
    return parse<Result>(string(arg));
}
 
}

#endif<|MERGE_RESOLUTION|>--- conflicted
+++ resolved
@@ -606,8 +606,6 @@
     return(after == arg.size());
 }
 
-<<<<<<< HEAD
-=======
 // And one for regular expressions
 template<>
 inline bool parse(const string& arg, std::regex& dest) {
@@ -617,7 +615,6 @@
     return true;
 }
 
->>>>>>> 75f2ec95
 // Implement the first version in terms of the second, for any type
 template<typename Result>
 Result parse(const string& arg) {
