--- conflicted
+++ resolved
@@ -6966,63 +6966,28 @@
         cerr << "[vg view] error: cannot save a graph in " << output_type << " format" << endl;
         return 1;
     }
-
-<<<<<<< HEAD
+}
+
     void help_sv(char** argv){
         cerr << "usage: " << argv[0] << " sv [options] <aln.gam>" << endl
             << "options: " << endl
+            << " -g --graph <graph>.vg " << endl
             << " -m --mask <vcf>.vcf" << endl
             << endl;
     }
 
-    void help_deconstruct(char** argv){
-        cerr << "usage: " << argv[0] << " deconstruct [options] <my_graph>.vg" << endl
-            << "options: " << endl
-            << " -s, --superbubbles  Print the superbubbles of the graph and exit." << endl
-            << " -o --output <FILE>      Save output to <FILE> rather than STDOUT." << endl
-            << " -u -- unroll <STEPS>    Unroll the graph <STEPS> steps before calling variation." << endl
-            << " -c --compact <ROUNDS>   Perform <ROUNDS> rounds of superbubble compaction on the graph." << endl
-            << " -m --mask <vcf>.vcf     Look for variants not in <vcf> in the graph" << endl
-            << " -v --inverse            Invert the mask; only look for variants in <vcf>.vcf. (Requires -m)" << endl
-            << endl;
-    }
-    int main_deconstruct(int argc, char** argv){
-        cerr << "WARNING: EXPERIMENTAL" << endl;
-        if (argc <= 2) {
-            help_deconstruct(argv);
-            return 1;
-        }
-=======
-    cout.flush();
-    delete graph;
->>>>>>> 0eebb5a1
-
-    return 0;
-}
-
-<<<<<<< HEAD
-        bool print_sbs = false;
-        string outfile = "";
-        bool dagify = false;
-        bool invert = false;
-        int unroll_steps = 0;
-        int dagify_steps = 0;
-        int compact_steps = 0;
-        string mask_file = "";
-        string xg_name = "";
-=======
 void help_deconstruct(char** argv){
     cerr << "usage: " << argv[0] << " deconstruct [options] <my_graph>.vg" << endl
          << "options: " << endl
          << " -s, --superbubbles  Print the superbubbles of the graph and exit." << endl
          << " -o --output <FILE>      Save output to <FILE> rather than STDOUT." << endl
+         << " -d --dagify             DAGify the graph before enumeratign superbubbles" << endl
          << " -u -- unroll <STEPS>    Unroll the graph <STEPS> steps before calling variation." << endl
          << " -c --compact <ROUNDS>   Perform <ROUNDS> rounds of superbubble compaction on the graph." << endl
          << " -m --mask <vcf>.vcf    Look for variants not in <vcf> in the graph" << endl
          << " -i --invert           Invert the mask (i.e. find only variants present in <vcf>.vcf. Requires -m. " << endl
          << endl;
 }
->>>>>>> 0eebb5a1
 
 int main_deconstruct(int argc, char** argv){
     //cerr << "WARNING: EXPERIMENTAL" << endl;
@@ -7121,7 +7086,7 @@
 		}
 
         if (dagify){
-            dagify_steps = 1;
+            int dagify_steps = 1;
             cerr << "DAGifying..." << endl;
             decon.dagify_my_vg(dagify_steps);
             cerr << "Done." << endl;
