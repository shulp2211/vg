--- conflicted
+++ resolved
@@ -9,12 +9,6 @@
 #include "utility.hpp"
 #include "nodeside.hpp"
 
-<<<<<<< HEAD
-#include "sonLib.h"
-
-#include "DetectSuperBubble.hpp"
-=======
->>>>>>> a3c32c8f
 extern "C" {
     typedef struct _stCactusGraph stCactusGraph;
     typedef struct _stCactusNode stCactusNode;
