--- conflicted
+++ resolved
@@ -9,16 +9,10 @@
     SnarlSeedClusterer::SnarlSeedClusterer( MinimumDistanceIndex& dist_index) :
                                             dist_index(dist_index){
     };
-<<<<<<< HEAD
         
     tuple<vector<vector<size_t>>,vector<vector<size_t>>> SnarlSeedClusterer::cluster_seeds ( 
                   vector<pos_t> seeds, int64_t read_distance_limit,
-                  int64_t fragment_distance_limit){
-=======
-
-    vector<vector<size_t>> SnarlSeedClusterer::cluster_seeds (
-                  vector<pos_t> seeds, int64_t distance_limit ) const {
->>>>>>> fd837233
+                  int64_t fragment_distance_limit) const {
         /* Given a vector of seeds and a limit, find a clustering of seeds where
          * seeds that are closer than the limit cluster together.
          * Returns a vector of cluster assignments
@@ -83,7 +77,6 @@
             tree_state.chain_to_snarls.clear();
         }
 
-<<<<<<< HEAD
 #ifdef DEBUG 
         cerr << "Found read clusters : " << endl;
         for (auto group : tree_state.read_union_find.all_groups()){
@@ -94,25 +87,15 @@
         }
         cerr << "Found fragment clusters : " << endl;
         for (auto group : tree_state.fragment_union_find.all_groups()){
-=======
-#ifdef DEBUG
-        cerr << "Found clusters : " << endl;
-        for (auto group : tree_state.union_find_clusters.all_groups()){
->>>>>>> fd837233
             for (size_t c : group) {
                cerr << tree_state.seeds->at(c) << " ";
             }
             cerr << endl;
         }
 #endif
-<<<<<<< HEAD
         return make_tuple(tree_state.read_union_find.all_groups(),
                           tree_state.fragment_union_find.all_groups());
         
-=======
-        return tree_state.union_find_clusters.all_groups();
-
->>>>>>> fd837233
     };
 
     //Helper function to get the minimum value that is not -1
@@ -293,13 +276,8 @@
         //indices of union find group ids of clusters in this node
         NodeClusters node_clusters;
 
-<<<<<<< HEAD
         if (tree_state.read_distance_limit > node_length) {
             //If the limit is greater than the node length, then all the 
-=======
-        if (tree_state.distance_limit > node_length) {
-            //If the limit is greater than the node length, then all the
->>>>>>> fd837233
             //seeds on this node must be in the same cluster
 
             size_t group_id = seed_range_start->second;
@@ -320,33 +298,20 @@
                 node_clusters.best_right = min_not_minus_one(dist_right,
                                                       node_clusters.best_right);
 
-<<<<<<< HEAD
                 tree_state.read_union_find.union_groups(group_id, seed_i);
                 if (tree_state.fragment_distance_limit != 0) {
                     tree_state.fragment_union_find.union_groups(group_id, seed_i);
                 }
-=======
-                tree_state.union_find_clusters.union_groups(group_id, iter->second);
->>>>>>> fd837233
 
             }
 
             //Record the new cluster
-<<<<<<< HEAD
             group_id = tree_state.read_union_find.find_group(group_id);
             tree_state.read_cluster_dists[group_id] = make_pair(node_clusters.best_left, 
                                                 node_clusters.best_right);
             node_clusters.cluster_heads.insert(group_id);
 #ifdef DEBUG 
             assert (group_id == tree_state.read_union_find.find_group(group_id));
-=======
-            group_id = tree_state.union_find_clusters.find_group(group_id);
-            tree_state.cluster_dists[group_id] = make_pair(node_clusters.best_left,
-                                                node_clusters.best_right);
-            node_clusters.cluster_heads.insert(group_id);
-#ifdef DEBUG
-            assert (group_id == tree_state.union_find_clusters.find_group(group_id));
->>>>>>> fd837233
             cerr << "Found single cluster on node " << node_id << endl;
             bool got_left = false;
             bool got_right = false;
@@ -403,16 +368,9 @@
                 //If this seed is in the same read cluster as the previous one,
                 //union them
 
-<<<<<<< HEAD
                 tree_state.read_union_find.union_groups(s.first, read_last_cluster);
                 read_last_cluster = tree_state.read_union_find.find_group(s.first);
                 tree_state.read_cluster_dists[read_last_cluster] = make_pair(read_last_left, node_length-s.second+1);
-=======
-                tree_state.union_find_clusters.union_groups(i_group, last_cluster);
-                last_cluster = tree_state.union_find_clusters.find_group(i_group);
-                last_right = min_not_minus_one(last_right, node_length-offset+1);
-                tree_state.cluster_dists[last_cluster] = make_pair(last_left, last_right);
->>>>>>> fd837233
 
                 if (tree_state.fragment_distance_limit != 0) {
                     //If we are also clustering paired end reads by fragment distance,
@@ -440,21 +398,12 @@
                     }
                 }
             }
-<<<<<<< HEAD
             last_offset = s.second;
                         
         }
         
 #ifdef DEBUG 
         cerr << "Found read clusters on node " << node_id << endl;
-=======
-            last_offset = offset;
-
-        }
-
-#ifdef DEBUG
-        cerr << "Found clusters on node " << node_id << endl;
->>>>>>> fd837233
         bool got_left = false;
         bool got_right = false;
         for (size_t c : node_clusters.cluster_heads) {
@@ -494,20 +443,14 @@
              << " headed by node " << chain_index.id_in_parent << endl;
 #endif
 
-<<<<<<< HEAD
         auto combine_snarl_clusters = [&] (size_t& new_group, 
                         size_t& combined_group, size_t& fragment_combined_group,
                         vector<size_t>& to_erase, int64_t dist, 
-=======
-        auto combine_snarl_clusters = [&] (size_t& new_group,
-                        size_t& combined_group, vector<size_t>& to_erase,
->>>>>>> fd837233
                         pair<int64_t, int64_t>& dists){
             //Helper function to combine clusters of the same snarl
             //Used when two clusters in the same snarl can be combined by
             //looping in the chain
 
-<<<<<<< HEAD
             if (dist <= tree_state.read_distance_limit) {
                 if (combined_group == -1) {
                     combined_group = new_group;
@@ -541,30 +484,8 @@
                          << tree_state.read_cluster_dists[combined_group].first << " " 
                          << tree_state.read_cluster_dists[combined_group].second << endl;
 #endif
-=======
-            if (combined_group == -1) {
-                combined_group = new_group;
-            } else {
-                //Union the two groups
-                combined_group = tree_state.union_find_clusters.find_group(
-                                                 combined_group);
-                tree_state.union_find_clusters.union_groups(combined_group,
-                                                            new_group);
-                //Find the new distances of the combined groups
-                pair<int64_t, int64_t>& old_dists =
-                                       tree_state.cluster_dists[combined_group];
-                size_t new_combined_group =
-                           tree_state.union_find_clusters.find_group(new_group);
-                //Update which groups are being kept track of
-                if (new_combined_group != new_group) {
-                    to_erase.push_back(new_group);
-                }
-                if (new_combined_group != combined_group)  {
-                    to_erase.push_back(combined_group);
->>>>>>> fd837233
-                }
-
-<<<<<<< HEAD
+                }
+
                 if (tree_state.fragment_distance_limit != 0) { 
                     if (fragment_combined_group != -1) {
                     //If we're keeping track of fragment clusters, union this 
@@ -583,18 +504,6 @@
                     tree_state.fragment_union_find.union_groups(new_group, fragment_combined_group);
                     fragment_combined_group = tree_state.fragment_union_find.find_group(new_group);
                 }
-=======
-                dists = make_pair(
-                      min_not_minus_one(old_dists.first, dists.first),
-                      min_not_minus_one(old_dists.second, dists.second));
-                tree_state.cluster_dists[new_group] = dists;
-                tree_state.cluster_dists[combined_group] = dists;
-#ifdef DEBUG
-                cerr << " New dists: "
-                     << tree_state.cluster_dists[combined_group].first << " "
-                     << tree_state.cluster_dists[combined_group].second << endl;
-#endif
->>>>>>> fd837233
             }
             return;
         };
@@ -654,15 +563,9 @@
                 offset = offset - last_len + start_length;
 
                 for (size_t i : chain_clusters.cluster_heads) {
-<<<<<<< HEAD
                     tree_state.read_cluster_dists[i].second = 
                                 tree_state.read_cluster_dists[i].second == -1 
                                ? -1 : tree_state.read_cluster_dists[i].second + offset;
-=======
-                    tree_state.cluster_dists[i].second =
-                                tree_state.cluster_dists[i].second == -1
-                               ? -1 : tree_state.cluster_dists[i].second + offset;
->>>>>>> fd837233
                 }
                 chain_clusters.best_right = chain_clusters.best_right == -1 ? -1
                                             : chain_clusters.best_right + offset;
@@ -684,7 +587,6 @@
 
 
 #ifdef DEBUG
-<<<<<<< HEAD
             cerr << "Looking at snarl rank " << start_rank << " representing " << snarl_index.id_in_parent << endl;
             cerr << "  Snarl distance limits: " << snarl_clusters.best_left 
                  << " " << snarl_clusters.best_right << endl;
@@ -692,14 +594,6 @@
             for (size_t c : snarl_clusters.cluster_heads) {
                 pair<int64_t, int64_t> dists = tree_state.read_cluster_dists[c];
                 cerr << "\tleft: " << dists.first << " right : " << dists.second 
-=======
-            cerr << "  Snarl distance limits: " << snarl_clusters.best_left
-                 << " " << snarl_clusters.best_right << endl;
-            cerr << "  Snarl clusters to add: " << endl;
-            for (size_t c : snarl_clusters.cluster_heads) {
-                pair<int64_t, int64_t> dists = tree_state.cluster_dists[c];
-                cerr << "\tleft: " << dists.first << " right : " << dists.second
->>>>>>> fd837233
                      << endl;
                 cerr << "\t\t";
                 for (size_t x = 0 ; x < tree_state.seeds->size() ; x++) {
@@ -716,13 +610,8 @@
             cerr << "  best left: " << chain_clusters.best_left << " best right: "
                   << chain_clusters.best_right << endl;
             for (size_t c : chain_clusters.cluster_heads) {
-<<<<<<< HEAD
                 pair<int64_t, int64_t> dists = tree_state.read_cluster_dists[c];
                 cerr << "\tleft: " << dists.first << " right : " << dists.second 
-=======
-                pair<int64_t, int64_t> dists = tree_state.cluster_dists[c];
-                cerr << "\tleft: " << dists.first << " right : " << dists.second
->>>>>>> fd837233
                      << endl;
                 cerr << "\t\t";
                 for (size_t x = 0 ; x < tree_state.seeds->size() ; x++) {
@@ -761,13 +650,8 @@
                 // then, find if it belongs to the new combined cluster
                 // that includes chain clusters
 
-<<<<<<< HEAD
                 pair<int64_t, int64_t> snarl_dists = 
                                         std::move(tree_state.read_cluster_dists[j]);
-=======
-                pair<int64_t, int64_t> snarl_dists =
-                                        std::move(tree_state.cluster_dists[j]);
->>>>>>> fd837233
 
                 if (loop_dist_start != -1) {
                     //If there is a loop going out and back into the start of
@@ -787,38 +671,21 @@
                     snarl_clusters.best_right =min_not_minus_one(snarl_clusters.best_right,
                                                             new_right);
 #ifdef DEBUG
-<<<<<<< HEAD
 cerr << "  (Possibly) updating looping distance to right of snarl cluster " << j << ": " 
      << new_right << " -> " << snarl_dists.second <<  endl;
 #endif
                     
                     
                     if (snarl_clusters.best_left != -1 && snarl_dists.first != -1 ) {  
-=======
-cerr << "(Possibly) updating looping distance to right of snarl cluster " << j << ": "
-     << new_right << " -> " << snarl_dists.second <<  endl;
-#endif
-
-
-                    if (snarl_clusters.best_left != -1 && snarl_dists.first != -1 &&
-                        snarl_clusters.best_left + snarl_dists.first
-                              + loop_dist_start - start_length - 1
-                              <= tree_state.distance_limit) {
->>>>>>> fd837233
                         //If this cluster can be combined with another cluster
                         //from the left
 
 #ifdef DEBUG
 cerr << "  Combining this cluster from the left " ;
 #endif
-<<<<<<< HEAD
                         combine_snarl_clusters(j, snarl_cluster_left, fragment_snarl_cluster_left, 
                                                to_erase, snarl_clusters.best_left + snarl_dists.first 
                                           + loop_dist_start - start_length - 1, snarl_dists);
-=======
-                        combine_snarl_clusters(j, snarl_cluster_left,
-                                               to_erase, snarl_dists);
->>>>>>> fd837233
                     }
                     
                 }
@@ -843,41 +710,25 @@
 #endif
                     }
 
-<<<<<<< HEAD
                     if (snarl_clusters.best_right != -1 && snarl_dists.second != -1 ) {  
-=======
-                    if (snarl_clusters.best_right != -1 && snarl_dists.second != -1 &&
-                        snarl_clusters.best_right + snarl_dists.second + loop_dist_end
-                                         - end_length - 1 <= tree_state.distance_limit) {
->>>>>>> fd837233
                         //If this cluster can be combined with another cluster
                         //from the right
 
 #ifdef DEBUG
 cerr << "  Combining this cluster from the right" << endl;
 #endif
-<<<<<<< HEAD
                         combine_snarl_clusters(j, snarl_cluster_right, 
                              fragment_snarl_cluster_right, to_erase, 
                             snarl_clusters.best_right + snarl_dists.second 
                                 + loop_dist_end - end_length - 1, snarl_dists);
-=======
-                        combine_snarl_clusters(j, snarl_cluster_right,
-                                               to_erase, snarl_dists);
->>>>>>> fd837233
                     }
                 }
 
                 //Now check if this snarl cluster can be combined with any
                 //existing chain clusters
                 if (old_chain_right != -1 && snarl_dists.first != -1 &&
-<<<<<<< HEAD
                     snarl_dists.first + old_chain_right - start_length-1 
                                                 <= tree_state.read_distance_limit) {
-=======
-                    snarl_dists.first + old_chain_right - start_length-1
-                                                <= tree_state.distance_limit) {
->>>>>>> fd837233
                     //If this snarl cluster's leftmost seed is close enough to
                     //the rightmost seed in the chain (up to this point), then
                     //this snarl cluster is in the combined cluster
@@ -898,7 +749,6 @@
                         combined_right = min_not_minus_one(combined_right,
                                                            snarl_dists.second);
                     }
-<<<<<<< HEAD
                     if (tree_state.fragment_distance_limit != 0) {
                         if (fragment_combined_cluster != -1) {
                             //Also cluster by fragment
@@ -906,9 +756,6 @@
                         }
                         fragment_combined_cluster = tree_state.fragment_union_find.find_group(j);
                     }
-=======
-
->>>>>>> fd837233
                 } else {
                     //If the snarl cluster does not get combined with any of
                     //the existing chain clusters, then it becomes a new
@@ -935,11 +782,7 @@
                     chain_clusters.best_right = min_not_minus_one(chain_clusters.best_right,
                                                              d.second);
 
-<<<<<<< HEAD
                     tree_state.read_cluster_dists[j] = std::move(d); 
-=======
-                    tree_state.cluster_dists[j] = std::move(d);
->>>>>>> fd837233
                 }
             }
 
@@ -949,15 +792,9 @@
                 //For each old chain cluster
                 pair<int64_t, int64_t>& chain_dists = tree_state.read_cluster_dists[i];
 
-<<<<<<< HEAD
                 if (snarl_clusters.best_left != -1 && chain_dists.second != -1 
                      && chain_dists.second + snarl_clusters.best_left 
                                 - start_length-1 <= tree_state.read_distance_limit){
-=======
-                if (snarl_clusters.best_left != -1 && chain_dists.second != -1
-                     && chain_dists.second + snarl_clusters.best_left
-                                - start_length-1 <= tree_state.distance_limit){
->>>>>>> fd837233
                     //If this chain cluster's rightmost seed is close enough
                     //to the leftmost seed of any cluster in the snarl, then
                     //this chain cluster is in the combined cluster
@@ -1035,30 +872,18 @@
             }
             if (combined_cluster != -1 ) {
                 chain_clusters.cluster_heads.insert(combined_cluster);
-<<<<<<< HEAD
                 tree_state.read_cluster_dists[combined_cluster] = 
-=======
-                tree_state.cluster_dists[combined_cluster] =
->>>>>>> fd837233
                                       make_pair(combined_left, combined_right);
                 chain_clusters.best_left = min_not_minus_one(chain_clusters.best_left,
                                                         combined_left);
                 chain_clusters.best_right = min_not_minus_one(chain_clusters.best_right,
                                                          combined_right);
             }
-<<<<<<< HEAD
                   
 #ifdef DEBUG 
             cerr << "\t finished with snarl " << snarl_index.id_in_parent 
                  << "with best distances " << chain_clusters.best_left 
                  << " " << chain_clusters.best_right 
-=======
-
-#ifdef DEBUG
-            cerr << "\t at snarl " << snarl_index.id_in_parent
-                 << "with best distances " << chain_clusters.best_left
-                 << " " << chain_clusters.best_right
->>>>>>> fd837233
                  << ", clusters:" <<endl;
 
             for (size_t c : chain_clusters.cluster_heads) {
@@ -1087,19 +912,11 @@
             int64_t dist_to_end = chain_index.chainLength()
                         - last_dist - last_len;
             for (size_t i : chain_clusters.cluster_heads) {
-<<<<<<< HEAD
                 int64_t d = tree_state.read_cluster_dists[i].second;
                 tree_state.read_cluster_dists[i].second = d == -1 ? -1 
                                                              : d + dist_to_end;
                 chain_clusters.best_right = min_positive(chain_clusters.best_right, 
                                             tree_state.read_cluster_dists[i].second);
-=======
-                int64_t d = tree_state.cluster_dists[i].second;
-                tree_state.cluster_dists[i].second = d == -1 ? -1
-                                                             : d + dist_to_end;
-                chain_clusters.best_right = min_not_minus_one(chain_clusters.best_right,
-                                            tree_state.cluster_dists[i].second);
->>>>>>> fd837233
             }
         }
 
@@ -1119,19 +936,11 @@
                 pair<int64_t, int64_t>& chain_dists = tree_state.read_cluster_dists[i];
 
                 if ((chain_dists.second != -1 && chain_clusters.best_left != -1 &&
-<<<<<<< HEAD
                      chain_dists.second + chain_clusters.best_left - first_length - 1 
                                                 <= tree_state.read_distance_limit) ||
                    (chain_dists.first != -1 && chain_clusters.best_right != -1 && 
                       chain_dists.first + chain_clusters.best_right - first_length - 1 
                                                 <= tree_state.read_distance_limit)){
-=======
-                     chain_dists.second + chain_clusters.best_left - first_length - 1
-                                                <= tree_state.distance_limit) ||
-                   (chain_dists.first != -1 && chain_clusters.best_right != -1 &&
-                      chain_dists.first + chain_clusters.best_right - first_length - 1
-                                                <= tree_state.distance_limit)){
->>>>>>> fd837233
                     //If this chain cluster is in the combined cluster
                     if (combined_cluster == -1) {
                         combined_cluster = i;
@@ -1232,7 +1041,6 @@
         NodeClusters snarl_clusters;
 
         auto combine_clusters = [&] (size_t& new_group, size_t& combined_group,
-<<<<<<< HEAD
                                     size_t& fragment_combined_group, int64_t dist,
                                     pair<int64_t, int64_t>& dists){
             //Helper function to compare and combine clusters in two nodes of the same snarl
@@ -1286,36 +1094,6 @@
                     tree_state.fragment_union_find.union_groups(new_group, fragment_combined_group);
                     fragment_combined_group = tree_state.fragment_union_find.find_group(new_group);
                 }
-=======
-                                    pair<int64_t, int64_t>& dists){
-            //Helper function to combine clusters in two nodes of the same snarl
-            if (combined_group == -1) {
-                snarl_clusters.cluster_heads.insert(new_group);
-                tree_state.cluster_dists[new_group] = dists;
-                combined_group = new_group;
-            } else {
-                //Combine the clusters
-
-                combined_group = tree_state.union_find_clusters.find_group(combined_group);
-                pair<int64_t, int64_t>old_dists = tree_state.cluster_dists[combined_group];
-                tree_state.union_find_clusters.union_groups(new_group, combined_group);
-
-                //Update distances and cluster head of new cluster
-                size_t new_g = tree_state.union_find_clusters.find_group(new_group);
-                if (new_g != new_group) {
-                    snarl_clusters.cluster_heads.erase(new_group);
-                }
-                if (new_g != combined_group) {
-                    snarl_clusters.cluster_heads.erase(combined_group);
-                }
-                snarl_clusters.cluster_heads.insert(new_g);
-                dists = make_pair(
-                            min_not_minus_one(dists.first, old_dists.first),
-                            min_not_minus_one(dists.second, old_dists.second));
-                tree_state.cluster_dists[new_g] = dists;
-                new_group = new_g;
-                combined_group = new_g;
->>>>>>> fd837233
             }
             return;
         };
@@ -1368,13 +1146,8 @@
                  << " rev of " << snarl_index.num_nodes * 2 << endl;
             cerr << "Clusters at this child:" << endl;
             for (size_t c : child_nodes[i].second.cluster_heads) {
-<<<<<<< HEAD
                 cerr << "\tdist left: " << tree_state.read_cluster_dists[c].first 
                 << " dist right: " << tree_state.read_cluster_dists[c].second << endl;
-=======
-                cerr << "\tdist left: " << tree_state.cluster_dists[c].first
-                << " dist right: " << tree_state.cluster_dists[c].second << endl;
->>>>>>> fd837233
                 cerr << "\t\t";
                 for (size_t x = 0 ; x < tree_state.seeds->size() ; x++) {
                     if (tree_state.read_union_find.find_group(x) == c) {
@@ -1396,13 +1169,8 @@
                 //ends of the snarl
 
                 size_t c = children_i[c_i];
-<<<<<<< HEAD
             
                 pair<int64_t, int64_t> dists_c= tree_state.read_cluster_dists[c];
-=======
-
-                pair<int64_t, int64_t> dists_c= tree_state.cluster_dists[c];
->>>>>>> fd837233
                 old_dists[c] = dists_c;
 
                 pair<int64_t, int64_t> new_dists = snarl_index.distToEnds(node_rank,
@@ -1473,7 +1241,6 @@
                 size_t fragment_group_r_r = -1;
 
                 if (max({dist_l_l, dist_l_r, dist_r_l, dist_r_r}) != -1
-<<<<<<< HEAD
                    && ((tree_state.fragment_distance_limit == 0 &&
                          MinimumDistanceIndex::minPos({dist_l_l, dist_l_r, 
                             dist_r_l, dist_r_r})-2 <= tree_state.read_distance_limit
@@ -1485,12 +1252,6 @@
                    && min_positive(curr_child_clusters.best_left, curr_child_clusters.best_right)-2 
                                                 <= tree_state.fragment_distance_limit)
                                                 )) {
-=======
-                   && MinimumDistanceIndex::minPos({dist_l_l, dist_l_r,
-                            dist_r_l, dist_r_r})-2 <= tree_state.distance_limit
-                   && min_not_minus_one(curr_child_clusters.best_left, curr_child_clusters.best_right)-2
-                                                <= tree_state.distance_limit) {
->>>>>>> fd837233
                     //If the two nodes are reachable
                     for (size_t c_i = 0 ; c_i < children_i.size() ; c_i ++) {
                         //for each cluster of child node i
@@ -1502,29 +1263,16 @@
                         pair<int64_t, int64_t> dists_c;
 
                          dists_c = old_dists[c];
-<<<<<<< HEAD
                          new_dists = tree_state.read_cluster_dists[c_group];
                         
 
                         if (dist_l_l != -1 && dists_c.first != -1 
                                  && other_node_clusters.best_left != -1 ) {
                             //If cluster c can be combined with clusters in j 
-=======
-                         new_dists = tree_state.cluster_dists[c_group];
-
-
-                        if (dist_l_l != -1 && dists_c.first != -1
-                                 && other_node_clusters.best_left != -1
-                                 && dist_l_l + dists_c.first
-                                   + other_node_clusters.best_left-1
-                                                <= tree_state.distance_limit) {
-                            //If cluster c can be combined with clusters in j
->>>>>>> fd837233
                             //from the left of both of them
                             combine_clusters(c_group, group_l_l, fragment_group_l_l,
                                   dist_l_l + dists_c.first + other_node_clusters.best_left-1, new_dists);
                         }
-<<<<<<< HEAD
 
                         if (dist_l_r != -1 && dists_c.first != -1 
                             && other_node_clusters.best_right != -1 ) {
@@ -1541,27 +1289,6 @@
                             && other_node_clusters.best_right != -1 ) {
                             combine_clusters(c_group, group_r_r, fragment_group_r_r, 
                                 dist_r_r + dists_c.second + other_node_clusters.best_right-1, new_dists);
-=======
-                        if (dist_l_r != -1 && dists_c.first != -1
-                            //If it can be combined from the left to the right of j
-                            && other_node_clusters.best_right != -1
-                            && dist_l_r + dists_c.first + other_node_clusters.best_right-1
-                                                 <= tree_state.distance_limit) {
-                            combine_clusters(c_group, group_l_r, new_dists);
-
-                        }
-                        if (dist_r_l != -1 && dists_c.second != -1
-                            && other_node_clusters.best_left != -1
-                            && dist_r_l + dists_c.second + other_node_clusters.best_left-1
-                                                 <= tree_state.distance_limit) {
-                            combine_clusters(c_group, group_r_l, new_dists);
-                        }
-                        if (dist_r_r != -1 && dists_c.second != -1
-                            && other_node_clusters.best_right != -1
-                           && dist_r_r + dists_c.second + other_node_clusters.best_right-1
-                                                 <= tree_state.distance_limit) {
-                            combine_clusters(c_group, group_r_r, new_dists);
->>>>>>> fd837233
                         }
 
                     }
@@ -1579,62 +1306,30 @@
                         //that the snarl is on we can't just loop through
                         //snarl_cluster heads
                         pair<int64_t, int64_t>& dist_bounds_k = old_dists[k];
-<<<<<<< HEAD
                         size_t k_group = tree_state.read_union_find.find_group(k);
                         pair<int64_t, int64_t> dists_k = tree_state.read_cluster_dists[k_group];
                     
 
                         if (dist_l_l != -1 && curr_child_clusters.best_left != -1 
                            && dist_bounds_k.first != -1 ){
-=======
-                        size_t k_group = tree_state.union_find_clusters.find_group(k);
-                        pair<int64_t, int64_t> dists_k = tree_state.cluster_dists[k_group];
-
-
-                        if (dist_l_l != -1 && curr_child_clusters.best_left != -1
-                           && dist_bounds_k.first != -1
-                           && dist_l_l + curr_child_clusters.best_left + dist_bounds_k.first-1
-                                                  <= tree_state.distance_limit){
->>>>>>> fd837233
 
                             combine_clusters(k_group, group_l_l, fragment_group_l_l, 
                                 dist_l_l + curr_child_clusters.best_left + dist_bounds_k.first-1, dists_k);
                         }
-<<<<<<< HEAD
                         if (dist_l_r != -1 && curr_child_clusters.best_left != -1 
                              && dist_bounds_k.second != -1  ) {
-=======
-                        if (dist_l_r != -1 && curr_child_clusters.best_left != -1
-                             && dist_bounds_k.second != -1
-                          && dist_l_r + curr_child_clusters.best_left + dist_bounds_k.second-1
-                                               <= tree_state.distance_limit ) {
->>>>>>> fd837233
 
                             combine_clusters(k_group, group_l_r, fragment_group_l_r, 
                                dist_l_r + curr_child_clusters.best_left + dist_bounds_k.second-1, dists_k);
                         }
-<<<<<<< HEAD
                         if (dist_r_l != -1 && curr_child_clusters.best_right != -1 
                             && dist_bounds_k.first != -1  ) {
-=======
-                        if (dist_r_l != -1 && curr_child_clusters.best_right != -1
-                            && dist_bounds_k.first != -1
-                          && dist_r_l + curr_child_clusters.best_right + dist_bounds_k.first-1
-                                                <= tree_state.distance_limit) {
->>>>>>> fd837233
 
                             combine_clusters(k_group, group_r_l, fragment_group_r_l, 
                                 dist_r_l + curr_child_clusters.best_right + dist_bounds_k.first-1, dists_k);
                         }
-<<<<<<< HEAD
                         if (dist_r_r != -1 && curr_child_clusters.best_right != -1 
                            && dist_bounds_k.second != -1 ) {
-=======
-                        if (dist_r_r != -1 && curr_child_clusters.best_right != -1
-                           && dist_bounds_k.second != -1
-                         && dist_r_r + curr_child_clusters.best_right + dist_bounds_k.second-1
-                                                 <= tree_state.distance_limit) {
->>>>>>> fd837233
 
                             combine_clusters(k_group, group_r_r, fragment_group_r_r, 
                                dist_r_r + curr_child_clusters.best_right + dist_bounds_k.second-1, dists_k);
