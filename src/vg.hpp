--- conflicted
+++ resolved
@@ -683,9 +683,9 @@
 
     SB_Input vg_to_sb_input();
     vector<pair<id_t, id_t> > get_superbubbles(SB_Input sbi);
-<<<<<<< HEAD
     vector<pair<id_t, id_t> > get_superbubbles();
 
+    map<pair<id_t, id_t>, vector<id_t> > superbubbles(void);
 
     // Takes in a pathname and the nucleotide position
     // (e.g. from a vcf) and returns the node id which
@@ -715,10 +715,6 @@
     map<id_t, vcflib::Variant> get_node_id_to_variant(vcflib::VariantCallFile vfile);
 
 
-=======
-    vector<pair<id_t, id_t> > get_superbubbles(void);
-    map<pair<id_t, id_t>, vector<id_t> > superbubbles(void);
->>>>>>> 22a8a35b
     // edges
     // If the given edge cannot be created, returns null.
     // If the given edge already exists, returns the existing edge.
