#include <iostream>
#include <fstream>
#include <ctime>
#include <cstdio>
#include <getopt.h>
#include "gcsa.h"
#include "files.cpp"
#include "json2pb.h"
#include "vg.hpp"
#include "vg.pb.h"
#include "vg_set.hpp"
#include "index.hpp"
#include "mapper.hpp"
#include "Variant.h"
#include "Fasta.h"
#include "stream.hpp"
#include "alignment.hpp"
#include "convert.hpp"
#include "pileup.hpp"
#include "caller.hpp"
#include "google/protobuf/stubs/common.h"

using namespace std;
using namespace google::protobuf;
using namespace vg;

<<<<<<< HEAD
void help_compare(char** argv) {
    cerr << "usage: " << argv[0] << " compare [options] graph1 graph2" << endl
         << "Compare kmer sets of two graphs" << endl
         << endl
         << "options:" << endl
         << "    -d, --db-name1 FILE  use this db for graph1 (defaults to <graph1>.index/)" << endl
         << "    -e, --db-name2 FILE  use this db for graph2 (defaults to <graph1>.index/)" << endl
         << "    -t, --threads N      number of threads to use" << endl;
}

int main_compare(int argc, char** argv) {

    if (argc <= 3) {
        help_compare(argv);
        return 1;
    }

    string db_name1;
    string db_name2;
    int num_threads = 1;

    int c;
    optind = 2; // force optind past command positional argument
    while (true) {
        static struct option long_options[] =
            {
                {"help", no_argument, 0, 'h'},
                {"db-name1", required_argument, 0, 'd'},
                {"db-name2", required_argument, 0, 'e'},
=======
void help_call(char** argv) {
    cerr << "usage: " << argv[0] << " call [options] <pileup.vgpu> > out.gam" << endl
         << "Compute SNPs from pilup data (prototype! for evaluation only). " << endl
         << "Output can be merged back into the graph using vg mod -i." << endl
         << endl
         << "options:" << endl
         << "    -d, --min_depth      minimum depth of pileup (default=" << Caller::Default_min_depth <<")" << endl
         << "    -h, --het_prior      prior for heterozygous genotype (default=" << Caller::Default_het_prior <<")" << endl
         << "    -j, --json           output in JSON" << endl
         << "    -p, --progress       show progress" << endl
         << "    -t, --threads N      number of threads to use" << endl;
}

int main_call(int argc, char** argv) {

    if (argc <= 2) {
        help_call(argv);
        return 1;
    }

    double het_prior = Caller::Default_het_prior;
    int min_depth = Caller::Default_min_depth;
    bool output_json = false;
    bool show_progress = false;
    int thread_count = 1;

    int c;
    optind = 2; // force optind past command positional arguments
    while (true) {
        static struct option long_options[] =
            {
                {"min_depth", required_argument, 0, 'd'},
                {"json", no_argument, 0, 'j'},
                {"progress", no_argument, 0, 'p'},
                {"het_prior", required_argument, 0, 'r'},
>>>>>>> 9d8d0469
                {"threads", required_argument, 0, 't'},
                {0, 0, 0, 0}
            };

        int option_index = 0;
<<<<<<< HEAD
        c = getopt_long (argc, argv, "hd:e:t:",
                         long_options, &option_index);

        // Detect the end of the options.
=======
        c = getopt_long (argc, argv, "d:jpr:t:",
                         long_options, &option_index);

        /* Detect the end of the options. */
>>>>>>> 9d8d0469
        if (c == -1)
            break;

        switch (c)
        {
<<<<<<< HEAD

        case 'd':
            db_name1 = optarg;
            break;

        case 'e':
            db_name2 = optarg;
            break;

        case 't':
            num_threads = atoi(optarg);
            break;

        case 'h':
        case '?':
            help_compare(argv);
=======
        case 'd':
            min_depth = atoi(optarg);
            break;
        case 'j':
            output_json = true;
            break;
        case 'p':
            show_progress = true;
            break;
        case 'r':
            het_prior = atoi(optarg);
            break;
        case 't':
            thread_count = atoi(optarg);
            break;
        case 'h':
        case '?':
            /* getopt_long already printed an error message. */
            help_call(argv);
>>>>>>> 9d8d0469
            exit(1);
            break;

        default:
            abort ();
        }
    }
<<<<<<< HEAD

    omp_set_num_threads(num_threads);

    string file_name1 = argv[optind++];
    string file_name2 = argv[optind];

    if (db_name1.empty()) {
        db_name1 = file_name1 + ".index";
    }
    if (db_name2.empty()) {
        db_name2 = file_name2 + ".index";
    }

    // Note: only supporting rocksdb index for now.  

    Index index1;
    index1.open_read_only(db_name1);

    Index index2;
    index2.open_read_only(db_name2);

    pair<int64_t, int64_t> index1_vs_index2;
    pair<int64_t, int64_t> index2_vs_index1;

    // Index::compare is not parallel, but at least we can do the
    // two directions at the same time...
#pragma omp parallel sections
    {
#pragma omp section
        {
            index1_vs_index2 = index1.compare_kmers(index2);
        }
#pragma omp section
        {
            index2_vs_index1 = index2.compare_kmers(index1);
        }
    }
{// <-- for emacs
    assert(index1_vs_index2.first == index2_vs_index1.first);

    int64_t db1_count = index1_vs_index2.first + index1_vs_index2.second;
    int64_t db2_count = index2_vs_index1.first + index2_vs_index1.second;
    int64_t db1_only = index1_vs_index2.second;
    int64_t db2_only = index2_vs_index1.second;
    int64_t db1_and_db2 = index1_vs_index2.first;
    int64_t db1_or_db2 = db1_only + db2_only + db1_and_db2;

    cout << "{\n"
         << "\"db1_path\": " << "\"" << db_name1 << "\"" << ",\n"
         << "\"db2_path\": " << "\"" << db_name2 << "\"" << ",\n"
         << "\"db1_total\": " << db1_count << ",\n"
         << "\"db2_total\": " << db2_count << ",\n"
         << "\"db1_only\": " << db1_only << ",\n"
         << "\"db2_only\": " << db2_only << ",\n"
         << "\"intersection\": " << db1_and_db2 << ",\n"
         << "\"union\": " << db1_or_db2 << "\n"
         << "}" << endl;
}
return 0;
}

=======
    omp_set_num_threads(thread_count);
    thread_count = get_thread_count();

    // setup pileup stream
    string pileup_file_name = argv[optind];
    istream* pileup_stream = NULL;
    ifstream in;
    if (pileup_file_name == "-") {
        pileup_stream = &std::cin;
    } else {
        in.open(pileup_file_name);
        if (!in) {
            cerr << "error: input file " << pileup_file_name << " not found." << endl;
            exit(1);
        }
        pileup_stream = &in;
    }

    // compute the pileups.
    if (show_progress) {
        cerr << "Computing variants" << endl;
    }
    vector<Caller> callers;
    for (int i = 0; i < thread_count; ++i) {
        callers.push_back(Caller(Caller::Default_buffer_size, het_prior, min_depth));
    }
    function<void(NodePileup&)> lambda = [&callers, &output_json](NodePileup& pileup) {
        int tid = omp_get_thread_num();
        callers[tid].call_node_pileup(pileup, cout, output_json);
    };
    stream::for_each_parallel(*pileup_stream, lambda);

    // empty out any remaining buffers
    for (int i = 0; i < callers.size(); ++i) {
      callers[i].flush_buffer(cout, output_json);
    }

    return 0;
}

void help_pileup(char** argv) {
    cerr << "usage: " << argv[0] << " pileup [options] <graph.vg> <alignment.gam> > out.vgpu" << endl
         << "Calculate pileup for each position in graph and output in VG Pileup format (list of protobuf NodePileups)." << endl
         << endl
         << "options:" << endl
         << "    -j, --json           output in JSON" << endl
         << "    -p, --progress       show progress" << endl
         << "    -t, --threads N      number of threads to use" << endl;
}

int main_pileup(int argc, char** argv) {

    if (argc <= 3) {
        help_pileup(argv);
        return 1;
    }

    bool output_json = false;
    bool show_progress = false;
    int thread_count = 1;

    int c;
    optind = 2; // force optind past command positional arguments
    while (true) {
        static struct option long_options[] =
            {
                {"json", required_argument, 0, 'j'},
                {"progress", required_argument, 0, 'p'},
                {"threads", required_argument, 0, 't'},
                {0, 0, 0, 0}
            };

        int option_index = 0;
        c = getopt_long (argc, argv, "jpt:",
                         long_options, &option_index);

        /* Detect the end of the options. */
        if (c == -1)
            break;

        switch (c)
        {
        case 'j':
            output_json = true;
            break;
        case 'p':
            show_progress = true;
            break;
        case 't':
            thread_count = atoi(optarg);
            break;
        case 'h':
        case '?':
            /* getopt_long already printed an error message. */
            help_pileup(argv);
            exit(1);
            break;

        default:
            abort ();
        }
    }
    omp_set_num_threads(thread_count);
    thread_count = get_thread_count();

    // read the graph
    if (show_progress) {
        cerr << "Reading input graph" << endl;
    }
    VG* graph;
    string graph_file_name = argv[optind++];
    if (graph_file_name == "-") {
        graph = new VG(std::cin);
    } else {
        ifstream in;
        in.open(graph_file_name.c_str());
        if (!in) {
            cerr << "error: input file " << graph_file_name << " not found." << endl;
            exit(1);
        }
        graph = new VG(in);
    }

    // setup alignment stream
    string alignments_file_name = argv[optind++];
    istream* alignment_stream = NULL;
    ifstream in;
    if (alignments_file_name == "-") {
        if (alignments_file_name == "-") {
            cerr << "error: graph and alignments can't both be from stdin." << endl;
            exit(1);
        }
        alignment_stream = &std::cin;
    } else {
        in.open(alignments_file_name);
        if (!in) {
            cerr << "error: input file " << graph_file_name << " not found." << endl;
            exit(1);
        }
        alignment_stream = &in;
    }

    // compute the pileups.
    if (show_progress) {
        cerr << "Computing pileups" << endl;
    }
    vector<Pileups> pileups(thread_count);
    function<void(Alignment&)> lambda = [&pileups, &graph](Alignment& aln) {
        int tid = omp_get_thread_num();
        pileups[tid].compute_from_alignment(*graph, aln);
    };
    stream::for_each_parallel(*alignment_stream, lambda);

    // single-threaded (!) merge
    if (show_progress && pileups.size() > 1) {
        cerr << "Merging pileups" << endl;
    }
    for (int i = 1; i < pileups.size(); ++i) {
        pileups[0].merge(pileups[i]);
    }
    // spit out the pileup
    if (show_progress) {
        cerr << "Writing pileups" << endl;
    }
    if (output_json == false) {
      pileups[0].write(std::cout);
    } else {
      pileups[0].to_json(std::cout);
    }

    delete graph;
    return 0;
}
  
>>>>>>> 9d8d0469
void help_msga(char** argv) {
    cerr << "usage: " << argv[0] << " msga [options] >graph.vg" << endl
         << "Multiple sequence / graph aligner." << endl
         << endl
         << "options:" << endl
         << "    -f, --from FILE         use sequneces in (fasta) FILE" << endl
         << "    -n, --name NAME         include this sequence" << endl
         << "                             (If any --name is specified, use only" << endl
         << "                              specified sequences from FASTA files.)" << endl
         << "    -b, --base NAME         use this sequence as the graph basis if graph is empty" << endl
         << "    -s, --seq SEQUENCE      literally include this sequence" << endl
         << "    -g, --graph FILE        include this graph" << endl
         << "    -F, --fragment N        break apart input sequences and sample sequences from input graphs of" << endl
         << "                            no more than this length" << endl
         << "    -k, --map-kmer-size N   use kmers of size N when mapping (default: 16)" << endl
         << "    -l, --kmer-min N        give up aligning if kmer size gets below this threshold (default: 5)" << endl
         << "    -K, --idx-kmer-size N   use kmers of this size for building the GCSA indexes (default: 16)" << endl
         << "    -m, --node-max N        chop nodes to be shorter than this length (default: 2* --idx-kmer-size)" << endl
         << "    -X, --idx-doublings N   use this many doublings when building the GCSA indexes (default: 2)" << endl
         << "    -j, --kmer-stride N     step distance between succesive kmers to use for seeding (default: kmer size)" << endl
         << "    -S, --sens-step N       decrease kmer size by N bp until alignment succeeds (default: 5)" << endl
         << "    -M, --max-attempts N    try to improve sensitivity and align this many times (default: 10)" << endl
         << "    -d, --context-depth N   follow this many edges out from each thread for alignment (default: 3)" << endl
         << "    -C, --cluster-min N     require at least this many kmer hits in a cluster to attempt alignment (default: 1)" << endl
         << "    -P, --score-per-bp N    accept alignment only if the alignment score per base is > N (default: 1.5)" << endl
         << "    -B, --band-width N      use this bandwidth when mapping" << endl
         << "    -D, --debug             print debugging information about construction to stderr" << endl
         << "    -A, --debug-align       print debugging information about alignment to stderr" << endl
         << "    -t, --threads N         number of threads to use" << endl
         << endl
         << "Construct a multiple sequence alignment from all sequences in the" << endl
         << "input fasta-format files, graphs, and sequences." << endl
         << endl
         << "Emits the resulting MSA as a (vg-format) graph." << endl;
}

int main_msga(int argc, char** argv) {

    if (argc == 2) {
         help_msga(argv);
        return 1;
    }

    vector<string> fasta_files;
    set<string> seq_names;
    vector<string> sequences;
    vector<string> graph_files;
    // will inevitably add parameters for MSA
    // but keep it simple for now
    // ...
    bool reverse_complement = false;
    string base_seq_name;
    size_t max_fragment_length = 100000; // 100kb
    int edge_max = 0;
    int idx_kmer_size = 16;
    int idx_doublings = 2;
    int kmer_size = 16;
    int kmer_stride = 0;
    int sens_step = 0;
    int best_clusters = 0;
    int cluster_min = 1;
    int max_attempts = 10;
    // if this is set too low, we may miss optimal alignments
    int context_depth = 3;
    float min_score_per_bp = 1.5;
    float min_kmer_entropy = 0;
    int band_width = 1000;
    size_t doubling_steps = 2;
    bool debug = false;
    bool debug_align = false;
    size_t fragment_size = 0;
    size_t node_max = 0;
    size_t kmer_min = 5;
    int alignment_threads = 1;

    int c;
    optind = 2; // force optind past command positional argument
    while (true) {
        static struct option long_options[] =
            {
                {"help", no_argument, 0, 'h'},
                {"from", required_argument, 0, 'f'},
                {"name", required_argument, 0, 'n'},
                {"seq", required_argument, 0, 's'},
                {"graph", required_argument, 0, 'g'},
                {"base", required_argument, 0, 'b'},
                {"idx-kmer-size", required_argument, 0, 'K'},
                {"idx-doublings", required_argument, 0, 'X'},
                {"map-kmer-size", required_argument, 0, 'k'},
                {"band-width", required_argument, 0, 'B'},
                {"debug", no_argument, 0, 'D'},
                {"debug-align", no_argument, 0, 'A'},
                {"fragment", required_argument, 0, 'F'},
                {"sens-step", required_argument, 0, 'S'},
                {"kmer-stride", required_argument, 0, 'j'},
                {"max-attempts", required_argument, 0, 'M'},
                {"context-depth", required_argument, 0, 'd'},
                {"cluster-min", required_argument, 0, 'C'},
                {"score-per-bp", required_argument, 0, 'P'},
                {"kmer-min", required_argument, 0, 'l'},
                {0, 0, 0, 0}
            };

        int option_index = 0;
        c = getopt_long (argc, argv, "hf:n:s:g:b:k:B:DAF:S:j:M:d:C:X:m:K:l:P:t:",
                         long_options, &option_index);

        // Detect the end of the options.
        if (c == -1)
            break;

        switch (c)
        {

        case 'S':
            sens_step = atoi(optarg);
            break;

        case 'j':
            kmer_stride = atoi(optarg);
            break;

        case 'M':
            max_attempts = atoi(optarg);
            break;

        case 'd':
            context_depth = atoi(optarg);
            break;

        case 'C':
            cluster_min = atoi(optarg);
            break;
            
        case 'f':
            fasta_files.push_back(optarg);
            break;

        case 'n':
            seq_names.insert(optarg);
            break;

        case 's':
            sequences.push_back(optarg);
            break;

        case 'b':
            base_seq_name = optarg;
            break;

        case 'g':
            if (graph_files.size() != 0) {
                cerr << "[vg msga] Error: graph-graph alignment is not yet implemented." << endl
                     << "We can only use one input graph." << endl;
                return 1;
            }
            graph_files.push_back(optarg);
            break;

        case 'k':
            kmer_size = atoi(optarg);
            break;

        case 'l':
            kmer_min = atoi(optarg);
            break;

        case 'B':
            band_width = atoi(optarg);
            break;

        case 'D':
            debug = true;
            break;

        case 'A':
            debug_align = true;
            break;

        case 'F':
            fragment_size = atoi(optarg);
            break;

        case 'X':
            doubling_steps = atoi(optarg);
            break;

        case 'K':
            idx_kmer_size = atoi(optarg);
            break;

        case 'm':
            node_max = atoi(optarg);
            break;

        case 'P':
            min_score_per_bp = atof(optarg);
            break;

        case 't':
            omp_set_num_threads(atoi(optarg));
            alignment_threads = atoi(optarg);
            break;

        case 'h':
        case '?':
            help_msga(argv);
            exit(1);
            break;

        default:
            abort ();
        }
    }

    // build the graph or read it in from input
    VG* graph;
    if (graph_files.size() == 1) {
        string file_name = graph_files.front();
        if (file_name == "-") {
            graph = new VG(std::cin);
        } else {
            ifstream in;
            in.open(file_name.c_str());
            graph = new VG(in);
        }
    } else {
        graph = new VG;
    }

    // we should chop up the inputs into bits
    // then run a kind of alignment/overlap assembly on them
    // to generate the new graph/msa
    // TODO refactor into class

    // map from name to sequence, just a transformation of FASTA records
    map<string, set<string> > strings;

    // open the fasta files, read in the sequences
    vector<string> names_in_order;

    for (auto& fasta_file_name : fasta_files) {
        FastaReference ref;
        ref.open(fasta_file_name);
        if (debug) cerr << "loading " << fasta_file_name << endl;
        for (auto& name : ref.index->sequenceNames) {
            // only use the sequence if we have whitelisted it
            string seq = ref.getSequence(name);
            if (!fragment_size) {
                if (seq_names.empty() || seq_names.count(name)) {
                    strings[name].insert(seq);
                }
            } else {
                for (size_t i = 0; i < seq.size(); i += fragment_size/2) {
                    strings[name].insert(seq.substr(i, fragment_size));
                }
            }
        }
    }

    // give a null label to sequences passed on the command line
    // thus far there is no way to specify these (use fasta instead)
    for (auto& s : sequences) {
        strings[""].insert(s);
    }

    // align, include, repeat

    // if our graph is empty, we need to take the first sequence and build a graph from it
    if (graph->empty()) {
        // what's the first sequence?
        if (base_seq_name.empty()) {
            graph->create_node(*strings.begin()->second.begin());
        } else {
            // we specified one we wanted to use as the first
            graph->create_node(*strings[base_seq_name].begin());
        }
    }

    assert(kmer_size > 0);
    size_t max_query_size = pow(2, doubling_steps) * idx_kmer_size;
    // limit max node size
    if (!node_max) node_max = 2*idx_kmer_size;
    graph->dice_nodes(node_max);
    graph->sort();
    graph->compact_ids();

    // questions:
    // should we preferentially use sequences from fasta files in the order they were given?
    // (considering this a todo)
    // reverse complement?
    Mapper* mapper = nullptr;
    gcsa::GCSA* gcsaidx = nullptr;
    xg::XG* xgidx = nullptr;
    size_t iter = 0;

    auto rebuild = [&mapper,
                    &gcsaidx,
                    &xgidx,
                    debug,
                    debug_align,
                    &iter,
                    idx_kmer_size,
                    doubling_steps,
                    kmer_min,
                    sens_step,
                    cluster_min,
                    context_depth,
                    max_attempts,
                    min_score_per_bp,
                    alignment_threads](VG* graph) {
        //stringstream s; s << iter++ << ".vg";
        //graph->serialize_to_file(s.str());
        if (debug) cerr << "building xg index" << endl;
        if (xgidx) delete xgidx;
        xgidx = new xg::XG(graph->graph);
        if (debug) cerr << "building GCSA2 index" << endl;
        if (gcsaidx) delete gcsaidx;
        gcsaidx = graph->build_gcsa_index(idx_kmer_size, true, doubling_steps);
        if (mapper) delete mapper;
        mapper = new Mapper(xgidx, gcsaidx);
        { // set mapper variables
            mapper->debug = debug_align;
            //if (score_per_bp) mapper->target_score_per_bp = score_per_bp;
            if (sens_step) mapper->kmer_sensitivity_step = sens_step;
            //mapper->prefer_forward = prefer_forward;
            //mapper->greedy_accept = greedy_accept;
            //mapper->thread_extension = thread_ex;
            mapper->cluster_min = cluster_min;
            mapper->context_depth = context_depth;
            mapper->max_attempts = max_attempts;
            //mapper->min_kmer_entropy = min_kmer_entropy;
            mapper->min_score_per_bp = min_score_per_bp;
            mapper->kmer_min = kmer_min;
            mapper->alignment_threads = alignment_threads;
        }
    };

    // todo restructure so that we are trying to map everything
    // add alignment score/bp bounds to catch when we get a good alignment
    for (auto& group : strings) {
        auto& name = group.first;
        if (debug) cerr << name << ": adding to graph" << endl;
        rebuild(graph);
        //graph->serialize_to_file("pre-" + name + ".vg");
        vector<Path> paths;
        for (auto& seq : group.second) {
            // align to the graph
            if (debug) cerr << name << ": aligning sequence of " << seq.size() << "bp" << endl;
            Alignment aln = mapper->align(seq, kmer_size, kmer_stride, band_width);
            //if (debug) cerr << pb2json(aln) << endl; // huge in some cases
            paths.push_back(aln.path());
            // note that the addition of paths is a second step
            // now take the alignment and modify the graph with it
        }
        if (debug) cerr << name << ": editing graph" << endl;
        graph->edit(paths);
        graph->paths.clear();
        if (debug) cerr << name << ": normalizing node size" << endl;
        graph->dice_nodes(node_max);
        if (debug) cerr << name << ": sorting and compacting ids" << endl;
        graph->sort();
        graph->compact_ids();
        //if (debug && !graph->is_valid()) cerr << "graph is invalid" << endl;
        //graph->serialize_to_file("out.vg");
    }

    rebuild(graph);

    // include the paths in the graph
    if (debug) cerr << "including paths" << endl;
    for (auto& group : strings) {
        auto& name = group.first;
        if (debug) cerr << name << ": tracing path through graph" << endl;
        for (auto& seq : group.second) {
            if (debug) cerr << name << ": aligning sequence of " << seq.size() << "bp" << endl;
            Alignment aln = mapper->align(seq, kmer_size, kmer_stride, band_width);
            //if (debug) cerr << "alignment score: " << aln.score() << endl;
            aln.mutable_path()->set_name(name);
            // todo simplify in the mapper itself when merging the banded bits
            if (debug) cerr << name << ": labeling" << endl;
            graph->include(aln.path());
            // now repeat back the path
        }
    }

    // return the graph
    graph->serialize_to_ostream(std::cout);
    delete graph;

    // todo....
    //
    // strategy for graph/graph alignment
    // ---------------
    // multiple graphs can be aligned by converting them into collections of named sequences
    // e.g. using a strided sampling of a long kmer space
    // of sufficient length to align to a second graph
    //
    // the multi-graph alignment is a graph which contains both of the
    // with homologous sequences merged and the paths from the input graphs retained
    //
    // a progressive approach can be used, where we first attempt to construct a graph using a particular
    // sequence size
    // then, by labeling the first graph where it is shown to map to the new graph, we can retain only
    // the portion which was not included, then attempt to include the remaining fragments using
    // more compute-intensive parameters
    //
    // to limit path complexity, random walks should be used to sample the path space of the first graph
    // we can erode the graph we are aligning as regions of it become completely aligned,
    // so as to avoid over-sampling the graph
    // we already have functionality for this in `vg sim`
    //
    // this is an elaborate but easily-written and flexible approach to aligning large graphs
    // efficiently

    return 0;
}

void help_surject(char** argv) {
    cerr << "usage: " << argv[0] << " surject [options] <aln.gam> >[proj.cram]" << endl
         << "Transforms alignments to be relative to particular paths." << endl
         << endl
         << "options:" << endl
         << "    -d, --db-name DIR       use the graph in this database" << endl
         << "    -t, --threads N         number of threads to use" << endl
         << "    -p, --into-path NAME    surject into just this path" << endl
         << "    -i, --into-paths FILE   surject into nonoverlapping path names listed in FILE (one per line)" << endl
         << "    -P, --into-prefix NAME  surject into all paths with NAME as their prefix" << endl
        //<< "    -H, --header-from FILE  use the header in the SAM/CRAM/BAM file for the output" << endl
        // todo, reenable
        // << "    -c, --cram-output       write CRAM to stdout (default is vg::Aligment/GAM format)" << endl
        // << "    -f, --reference FILE    use this file when writing CRAM to rebuild sequence header" << endl
         << "    -b, --bam-output        write BAM to stdout" << endl
         << "    -s, --sam-output        write SAM to stdout" << endl
         << "    -C, --compression N     level for compression [0-9]" << endl
         << "    -w, --window N          use N nodes on either side of the alignment to surject (default 5)" << endl;
}

int main_surject(int argc, char** argv) {

    if (argc == 2) {
        help_surject(argv);
        return 1;
    }

    string db_name;
    string path_name;
    string path_prefix;
    string path_file;
    string output_type = "gam";
    string input_type = "gam";
    string header_file;
    int compress_level = 9;
    int window = 5;
    string fasta_filename;

    int c;
    optind = 2; // force optind past command positional argument
    while (true) {
        static struct option long_options[] =
            {
                {"help", no_argument, 0, 'h'},
                {"db-name", required_argument, 0, 'd'},
                {"threads", required_argument, 0, 't'},
                {"into-path", required_argument, 0, 'p'},
                {"into-paths", required_argument, 0, 'i'},
                {"into-prefix", required_argument, 0, 'P'},
                {"cram-output", no_argument, 0, 'c'},
                {"reference", required_argument, 0, 'f'},
                {"bam-output", no_argument, 0, 'b'},
                {"sam-output", no_argument, 0, 's'},
                {"header-from", required_argument, 0, 'H'},
                {"compress", required_argument, 0, 'C'},
                {"window", required_argument, 0, 'w'},
                {0, 0, 0, 0}
            };

        int option_index = 0;
        c = getopt_long (argc, argv, "hd:p:i:P:cbsH:C:t:w:f:",
                         long_options, &option_index);

        // Detect the end of the options.
        if (c == -1)
            break;

        switch (c)
        {

        case 'd':
            db_name = optarg;
            break;

        case 'p':
            path_name = optarg;
            break;

        case 'i':
            path_file = optarg;
            break;

        case 'P':
            path_prefix = optarg;
            break;

        case 'H':
            header_file = optarg;
            break;

        case 'c':
            output_type = "cram";
            break;

        case 'f':
            fasta_filename = optarg;
            break;

        case 'b':
            output_type = "bam";
            break;

        case 's':
            compress_level = -1;
            output_type = "sam";
            break;

        case 't':
            omp_set_num_threads(atoi(optarg));
            break;

        case 'C':
            compress_level = atoi(optarg);
            break;

        case 'w':
            window = atoi(optarg);
            break;

        case 'h':
        case '?':
            help_surject(argv);
            exit(1);
            break;

        default:
            abort ();
        }
    }

    string file_name = argv[optind];

    Index index;
    // open index
    index.open_read_only(db_name);

    set<string> path_names;
    if (!path_file.empty()){
        // open the file
        ifstream in(path_file);
        string line;
        while (std::getline(in,line)) {
            path_names.insert(line);
        }
    } else {
        path_names.insert(path_name);
    }

    if (input_type == "gam") {
        if (output_type == "gam") {
            int thread_count = get_thread_count();
            vector<vector<Alignment> > buffer;
            buffer.resize(thread_count);
            function<void(Alignment&)> lambda = [&index, &path_names, &buffer, &window](Alignment& src) {
                int tid = omp_get_thread_num();
                Alignment surj;
                string path_name;
                int64_t path_pos;
                index.surject_alignment(src, path_names, surj, path_name, path_pos, window);
                buffer[tid].push_back(surj);
                stream::write_buffered(cout, buffer[tid], 1000);
            };
            if (file_name == "-") {
                stream::for_each_parallel(std::cin, lambda);
            } else {
                ifstream in;
                in.open(file_name.c_str());
                stream::for_each_parallel(in, lambda);
            }
            for (int i = 0; i < thread_count; ++i) {
                stream::write_buffered(cout, buffer[i], 0); // flush
            }
        } else {
            char out_mode[5];
            string out_format = "";
            strcpy(out_mode, "w");
            if (output_type == "bam") { out_format = "b"; }
            else if (output_type == "cram") { out_format = "c"; }
            else { out_format = ""; }
            strcat(out_mode, out_format.c_str());
            if (compress_level >= 0) {
                char tmp[2];
                tmp[0] = compress_level + '0'; tmp[1] = '\0';
                strcat(out_mode, tmp);
            }
            // get the header
            /*
            if (header_file.empty()) {
                cerr << "[vg surject] error: --header-from must be specified for SAM/BAM/CRAM output" << endl;
                return 1;
            }
            */
            string header;
            map<string, int64_t> path_by_id = index.paths_by_id();
            map<string, pair<pair<int64_t, bool>, pair<int64_t, bool>>> path_layout;
            map<string, int64_t> path_length;
            index.path_layout(path_layout, path_length);
            int thread_count = get_thread_count();
            vector<vector<tuple<string, int64_t, Alignment> > > buffer;
            buffer.resize(thread_count);
            map<string, string> rg_sample;

            // bam/sam/cram output
            samFile* out = 0;
            int buffer_limit = 100;

            bam_hdr_t* hdr = NULL;
            int64_t count = 0;
            omp_lock_t output_lock;
            omp_init_lock(&output_lock);

            // handles buffers, possibly opening the output file if we're on the first record
            auto handle_buffer =
                [&hdr, &header, &path_length, &rg_sample, &buffer_limit,
                 &out_mode, &out, &output_lock, &fasta_filename](vector<tuple<string, int64_t, Alignment> >& buf) {
                if (buf.size() >= buffer_limit) {
                    // do we have enough data to open the file?
#pragma omp critical (hts_header)
                    {
                        if (!hdr) {
                            hdr = hts_string_header(header, path_length, rg_sample);
                            if ((out = sam_open("-", out_mode)) == 0) {
                                /*
                                if (!fasta_filename.empty()) {
                                    string fai_filename = fasta_filename + ".fai";
                                    hts_set_fai_filename(out, fai_filename.c_str());
                                }
                                */
                                cerr << "[vg surject] failed to open stdout for writing HTS output" << endl;
                                exit(1);
                            } else {
                                // write the header
                                if (sam_hdr_write(out, hdr) != 0) {
                                    cerr << "[vg surject] error: failed to write the SAM header" << endl;
                                }
                            }
                        }
                    }
                    // try to get a lock, and force things if we've built up a huge buffer waiting
                    if (omp_test_lock(&output_lock) || buf.size() > 10*buffer_limit) {
                        for (auto& s : buf) {
                            auto& path_nom = get<0>(s);
                            auto& path_pos = get<1>(s);
                            auto& surj = get<2>(s);
                            string cigar = cigar_against_path(surj);
                            bam1_t* b = alignment_to_bam(header,
                                                         surj,
                                                         path_nom,
                                                         path_pos,
                                                         cigar,
                                                         "=",
                                                         path_pos,
                                                         0);
                            int r = 0;
#pragma omp critical (cout)
                            r = sam_write1(out, hdr, b);
                            if (r == 0) { cerr << "[vg surject] error: writing to stdout failed" << endl; exit(1); }
                            bam_destroy1(b);
                        }
                        omp_unset_lock(&output_lock);
                        buf.clear();
                    }
                }
            };

            function<void(Alignment&)> lambda = [&index,
                                                 &path_names,
                                                 &path_length,
                                                 &window,
                                                 &rg_sample,
                                                 &header,
                                                 &out,
                                                 &buffer,
                                                 &count,
                                                 &hdr,
                                                 &out_mode,
                                                 &handle_buffer](Alignment& src) {
                int tid = omp_get_thread_num();
                Alignment surj;
                string path_name;
                int64_t path_pos;
                index.surject_alignment(src, path_names, surj, path_name, path_pos, window);
                if (!surj.path().mapping_size()) {
                    surj = src;
                }
                // record 
                if (!hdr && !surj.read_group().empty() && !surj.sample_name().empty()) {
#pragma omp critical (hts_header)
                    rg_sample[surj.read_group()] = surj.sample_name();
                }

                buffer[tid].push_back(make_tuple(path_name, path_pos, surj));
                handle_buffer(buffer[tid]);

            };

            // now apply the alignment processor to the stream
            if (file_name == "-") {
                stream::for_each_parallel(std::cin, lambda);
            } else {
                ifstream in;
                in.open(file_name.c_str());
                stream::for_each_parallel(in, lambda);
            }
            buffer_limit = 0;
            for (auto& buf : buffer) {
                handle_buffer(buf);
            }
            bam_hdr_destroy(hdr);
            sam_close(out);
            omp_destroy_lock(&output_lock);
        }
    }
    cout.flush();

    return 0;
}

void help_mod(char** argv) {
    cerr << "usage: " << argv[0] << " mod [options] <graph.vg> >[mod.vg]" << endl
         << "Modifies graph, outputs modified on stdout." << endl
         << endl
         << "options:" << endl
         << "    -i, --include-aln FILE  merge the paths implied by alignments into the graph" << endl
         << "    -P, --label-paths       don't edit with -i alignments, just use them for labeling the graph" << endl
         << "    -c, --compact-ids       should we sort and compact the id space? (default false)" << endl
         << "    -k, --keep-path NAME    keep only nodes and edges in the path" << endl
         << "    -o, --remove-orphans    remove orphan edges from graph (edge specified but node missing)" << endl
         << "    -p, --prune-complex     remove nodes that are reached by paths of --path-length which" << endl
         << "                            cross more than --edge-max edges" << endl
         << "    -S, --prune-subgraphs   remove subgraphs which are shorter than --length" << endl
         << "    -l, --length N          for pruning complex regions and short subgraphs" << endl
         << "    -X, --chop N            chop nodes in the graph so they are not more than N bp long" << endl
         << "    -K, --kill-labels       delete the labels from the graph, resulting in empty nodes" << endl
         << "    -e, --edge-max N        when pruning complex regions only consider paths which cross" << endl
         << "                            this many potential alternate edges (e.g. if node out-degree is" << endl
         << "                            2, we would count 1 toward --edge-max; for 3 we would count 2)" << endl
         << "    -m, --markers           join all head and tails nodes to marker nodes" << endl
         << "                            ('###' starts and '$$$' ends) of --path-length, for debugging" << endl
         << "    -t, --threads N         for tasks that can be done in parallel, use this many threads" << endl;
}

int main_mod(int argc, char** argv) {

    if (argc == 2) {
        help_mod(argv);
        return 1;
    }

    string path_name;
    bool remove_orphans = false;
    string aln_file;
    bool label_paths = false;
    bool compact_ids = false;
    bool prune_complex = false;
    int path_length = 0;
    int edge_max = 0;
    int chop_to = 0;
    bool add_start_and_end_markers = false;
    bool prune_subgraphs = false;
    bool kill_labels = false;

    int c;
    optind = 2; // force optind past command positional argument
    while (true) {
        static struct option long_options[] =
            {
                {"help", no_argument, 0, 'h'},
                {"include-aln", required_argument, 0, 'i'},
                {"compact-ids", no_argument, 0, 'c'},
                {"keep-path", required_argument, 0, 'k'},
                {"remove-orphans", no_argument, 0, 'o'},
                {"prune-complex", no_argument, 0, 'p'},
                {"prune-subgraphs", no_argument, 0, 'S'},
                {"length", required_argument, 0, 'l'},
                {"edge-max", required_argument, 0, 'e'},
                {"chop", required_argument, 0, 'X'},
                {"kill-labels", no_argument, 0, 'K'},
                {"markers", no_argument, 0, 'm'},
                {"threads", no_argument, 0, 't'},
                {"label-paths", no_argument, 0, 'P'},
                {0, 0, 0, 0}
            };

        int option_index = 0;
        c = getopt_long (argc, argv, "hk:oi:cpl:e:mt:SX:KP",
                         long_options, &option_index);

        // Detect the end of the options.
        if (c == -1)
            break;

        switch (c)
        {

        case 'i':
            aln_file = optarg;
            break;

        case 'c':
            compact_ids = true;
            break;

        case 'k':
            path_name = optarg;
            break;

        case 'o':
            remove_orphans = true;
            break;

        case 'p':
            prune_complex = true;
            break;

        case 'S':
            prune_subgraphs = true;
            break;

        case 'l':
            path_length = atoi(optarg);
            break;

        case 'X':
            chop_to = atoi(optarg);
            break;

        case 'K':
            kill_labels = true;
            break;

        case 'e':
            edge_max = atoi(optarg);
            break;

        case 'm':
            add_start_and_end_markers = true;
            break;

        case 't':
            omp_set_num_threads(atoi(optarg));
            break;

        case 'P':
            label_paths = true;
            break;

        case 'h':
        case '?':
            help_mod(argv);
            exit(1);
            break;

        default:
            abort ();
        }
    }

    VG* graph;
    string file_name = argv[optind];
    if (file_name == "-") {
        graph = new VG(std::cin);
    } else {
        ifstream in;
        in.open(file_name.c_str());
        graph = new VG(in);
    }

    if (!path_name.empty()) {
        graph->keep_path(path_name);
    }

    if (remove_orphans) {
        graph->remove_orphan_edges();
    }

    if (!aln_file.empty()) {
        // read in the alignments and save their paths
        vector<Path> paths;
        function<void(Alignment&)> lambda = [&graph, &paths](Alignment& aln) {
            Path path = simplify(aln.path());
            path.set_name(aln.name());
            paths.push_back(path);
        };
        if (aln_file == "-") {
            stream::for_each(std::cin, lambda);
        } else {
            ifstream in;
            in.open(aln_file.c_str());
            stream::for_each(in, lambda);
        }
        if (!label_paths) {
            // execute the edits
            graph->edit(paths);
            // and optionally compact ids
            if (compact_ids) {
                graph->sort();
                graph->compact_ids();
            }
        } else {
            // just add the path labels to the graph
            for (auto& path : paths) {
                graph->paths.extend(path);
            }
        }
    }

    if (prune_complex) {
        if (!(path_length > 0 && edge_max > 0)) {
            cerr << "[vg mod]: when pruning complex regions you must specify a --path-length and --edge-max" << endl;
            return 1;
        }
        Node* head_node = NULL;
        Node* tail_node = NULL;
        graph->add_start_end_markers(path_length, '#', '$', head_node, tail_node);
        graph->prune_complex(path_length, edge_max, head_node, tail_node);
        // These nodes were created in the graph, so we can destroy them by pointer.
        graph->destroy_node(head_node);
        graph->destroy_node(tail_node);
    }

    if (prune_subgraphs) {
        graph->prune_short_subgraphs(path_length);
    }

    if (chop_to) {
        graph->dice_nodes(chop_to);
    }

    if (kill_labels) {
        graph->for_each_node([](Node* n) { n->clear_sequence(); });
    }

    if (add_start_and_end_markers) {
        if (!(path_length > 0)) {
            cerr << "[vg mod]: when adding start and end markers you must provide a --path-length" << endl;
            return 1;
        }
        Node* head_node = NULL;
        Node* tail_node = NULL;
        graph->add_start_end_markers(path_length, '#', '$', head_node, tail_node);
    }

    graph->serialize_to_ostream(std::cout);

    delete graph;

    return 0;
}

void help_sim(char** argv) {
    cerr << "usage: " << argv[0] << " sim [options] <graph.vg>" << endl
         << "Simulates reads from the graph(s). Output is a list of reads." << endl
         << endl
         << "options:" << endl
         << "    -l, --read-length N   write reads of length N" << endl
         << "    -n, --num-reads N     simulate N reads" << endl
         << "    -s, --random-seed N   use this specific seed for the PRNG" << endl
         << "    -e, --base-error N    base substitution error rate (default 0.0)" << endl
         << "    -i, --indel-error N   indel error rate (default 0.0)" << endl
         << "    -f, --forward-only    don't simulate from the reverse strand" << endl;
}

int main_sim(int argc, char** argv) {

    if (argc == 2) {
        help_sim(argv);
        return 1;
    }

    int read_length = 100;
    int num_reads = 1;
    int seed_val = time(NULL);
    double base_error = 0;
    double indel_error = 0;
    bool forward_only = false;

    int c;
    optind = 2; // force optind past command positional argument
    while (true) {
        static struct option long_options[] =
            {
                {"help", no_argument, 0, 'h'},
                {"read-length", required_argument, 0, 'l'},
                {"num-reads", required_argument, 0, 'n'},
                {"random-seed", required_argument, 0, 's'},
                {"forward-only", no_argument, 0, 'f'},
                {0, 0, 0, 0}
            };

        int option_index = 0;
        c = getopt_long (argc, argv, "hl:n:s:e:i:f",
                         long_options, &option_index);

        // Detect the end of the options.
        if (c == -1)
            break;

        switch (c)
        {

        case 'l':
            read_length = atoi(optarg);
            break;

        case 'n':
            num_reads = atoi(optarg);
            break;

        case 's':
            seed_val = atoi(optarg);
            break;

        case 'e':
            base_error = atof(optarg);
            break;

        case 'i':
            indel_error = atof(optarg);
            break;

        case 'f':
            forward_only = true;
            break;

        case 'h':
        case '?':
            help_sim(argv);
            exit(1);
            break;

        default:
            abort ();
        }
    }

    VG* graph;
    string file_name = argv[optind];
    if (file_name == "-") {
        graph = new VG(std::cin);
    } else {
        ifstream in;
        in.open(file_name.c_str());
        graph = new VG(in);
    }

    int64_t max_id = graph->max_node_id();
    int64_t min_id = graph->min_node_id();

    mt19937 rng;
    rng.seed(seed_val);

    string bases = "ATGC";
    uniform_real_distribution<double> rprob(0, 1);
    uniform_int_distribution<int> rbase(0, 3);

    function<string(const string&)> introduce_read_errors
        = [&rng, &rprob, &rbase, &bases, base_error, indel_error](const string& perfect_read) {

        if (base_error == 0 && indel_error == 0) return perfect_read;
        string read;
        for (auto c : perfect_read) {
            if (rprob(rng) <= base_error) {
                // pick another base than what c is
                char e;
                do {
                    e = bases[rbase(rng)];
                } while (e == c);
                c = e;
            }
            if (rprob(rng) <= indel_error) {
                if (rprob(rng) < 0.5) {
                    read.push_back(bases[rbase(rng)]);
                } // else do nothing, == deletion of base
            } else {
                read.push_back(c);
            }
        }
        return read;
    };

    for (int i = 0; i < num_reads; ++i) {
        string perfect_read = graph->random_read(read_length, rng, min_id, max_id, true);
        // avoid short reads at the end of the graph by retrying
        int iter = 0;
        while (perfect_read.size() < read_length && ++iter < 1000) {
            perfect_read = graph->random_read(read_length, rng, min_id, max_id, !forward_only);
            // if we can't make a suitable read in 1000 tries, then maybe the graph is too small?
        }
        if (iter == 1000) {
            cerr << "couldn't simulate read, perhaps the chosen length is too long for this graph?" << endl;
        } else {
            // apply errors
            string readseq = introduce_read_errors(perfect_read);
            cout << readseq << endl;
        }
    }
    delete graph;

    return 0;
}

void help_kmers(char** argv) {
    cerr << "usage: " << argv[0] << " kmers [options] <graph1.vg> [graph2.vg ...] >kmers.tsv" << endl
         << "Generates kmers of the graph(s). Output is: kmer id pos" << endl
         << endl
         << "options:" << endl
         << "    -k, --kmer-size N     print kmers of size N in the graph" << endl
         << "    -e, --edge-max N      only consider paths which cross this many potential alternate edges" << endl
         << "                          (e.g. if node out-degree is 2, we would count 1 toward --edge-max," << endl
         << "                          for 3 we would count 2)" << endl
         << "    -j, --kmer-stride N   step distance between succesive kmers in paths (default 1)" << endl
         << "    -t, --threads N       number of threads to use" << endl
         << "    -d, --ignore-dups     filter out duplicated kmers in normal output" << endl
         << "    -n, --allow-negs      don't filter out relative negative positions of kmers in normal output" << endl
         << "    -g, --gcsa-out        output a table suitable for input to GCSA2:" << endl
         << "                          kmer, starting position, previous characters," << endl
         << "                          successive characters, successive positions." << endl
         << "                          Forward and reverse strand kmers are reported." << endl
         << "    -B, --gcsa-binary     Write the GCSA graph in binary format." << endl
         << "    -F, --forward-only    When producing GCSA2 output, don't describe the reverse strand" << endl
         << "    -H, --head-id N       use the specified ID for the GCSA2 head sentinel node" << endl
         << "    -T, --tail-id N       use the specified ID for the GCSA2 tail sentinel node" << endl
         << "    -p, --progress        show progress" << endl;
}

int main_kmers(int argc, char** argv) {

    if (argc == 2) {
        help_kmers(argv);
        return 1;
    }

    int kmer_size = 0;
    int edge_max = 0;
    int kmer_stride = 1;
    bool show_progress = false;
    bool gcsa_out = false;
    bool allow_dups = true;
    bool allow_negs = false;
    // for distributed GCSA2 kmer generation
    int64_t head_id = 0;
    int64_t tail_id = 0;
    bool forward_only = false;
    bool gcsa_binary = false;

    int c;
    optind = 2; // force optind past command positional argument
    while (true) {
        static struct option long_options[] =
            {
                {"help", no_argument, 0, 'h'},
                {"kmer-size", required_argument, 0, 'k'},
                {"kmer-stride", required_argument, 0, 'j'},
                {"edge-max", required_argument, 0, 'e'},
                {"threads", required_argument, 0, 't'},
                {"gcsa-out", no_argument, 0, 'g'},
                {"ignore-dups", no_argument, 0, 'd'},
                {"allow-negs", no_argument, 0, 'n'},
                {"progress",  no_argument, 0, 'p'},
                {"head-id", required_argument, 0, 'H'},
                {"tail-id", required_argument, 0, 'T'},
                {"forward-only", no_argument, 0, 'F'},
                {"gcsa-binary", no_argument, 0, 'B'},
                {0, 0, 0, 0}
            };

        int option_index = 0;
        c = getopt_long (argc, argv, "hk:j:pt:e:gdnH:T:FB",
                         long_options, &option_index);
        
        // Detect the end of the options.
        if (c == -1)
            break;
 
        switch (c)
        {

        case 'k':
            kmer_size = atoi(optarg);
            break;

        case 'j':
            kmer_stride = atoi(optarg);
            break;

        case 'e':
            edge_max = atoi(optarg);
            break;

        case 't':
            omp_set_num_threads(atoi(optarg));
            break;

        case 'g':
            gcsa_out = true;
            break;

        case 'F':
            forward_only = true;
            break;

        case 'd':
            allow_dups = false;
            break;

        case 'n':
            allow_negs = true;
            break;

        case 'p':
            show_progress = true;
            break;

        case 'H':
            head_id = atoi(optarg);
            break;

        case 'T':
            tail_id = atoi(optarg);
            break;

        case 'B':
            gcsa_binary = true;
            break;

        case 'h':
        case '?':
            help_kmers(argv);
            exit(1);
            break;
 
        default:
            abort ();
        }
    }

    vector<string> graph_file_names;
    while (optind < argc) {
        string file_name = argv[optind++];
        graph_file_names.push_back(file_name);
    }

    VGset graphs(graph_file_names);

    graphs.show_progress = show_progress;

    if (gcsa_out) {
        if (!gcsa_binary) {
            graphs.write_gcsa_out(cout, kmer_size, edge_max, kmer_stride, forward_only, head_id, tail_id);
        } else {
            // Go get the kmers of the correct size
            vector<gcsa::KMer> kmers;
            graphs.get_gcsa_kmers(kmer_size, edge_max, kmer_stride, forward_only, kmers, head_id, tail_id);
            for(auto& kmer : kmers) {
                // Mark kmers that go to the sink node as "sorted", since they have stop
                // characters in them and can't be extended.
                if(gcsa::Node::id(kmer.to) == tail_id && gcsa::Node::offset(kmer.to) > 0) {
                    kmer.makeSorted();
                }
            }
            if(show_progress) {
                cerr << "Found " << kmers.size() << " kmer instances" << endl;
            }
            gcsa::writeBinary(cout, kmers, kmer_size);
        }
    } else {
        function<void(string&, list<NodeTraversal>::iterator, int, list<NodeTraversal>&, VG& graph)>
            lambda = [](string& kmer, list<NodeTraversal>::iterator n, int p, list<NodeTraversal>& path, VG& graph) {
            // We encode orientation by negating the IDs for backward nodes.
            // Their offsets are from the end of the node in its local forward
            // orientation, and are negated in the output.
            int sign = (*n).backward ? -1 : 1;            
#pragma omp critical (cout)
            cout << kmer << '\t' << (*n).node->id() * sign << '\t' << p * sign << '\n';
        };
        graphs.for_each_kmer_parallel(lambda, kmer_size, edge_max, kmer_stride, allow_dups, allow_negs);
    }
    cout.flush();

    return 0;
}

void help_concat(char** argv) {
    cerr << "usage: " << argv[0] << " concat [options] <graph1.vg> [graph2.vg ...] >merged.vg" << endl
         << "Concatenates graphs in order by adding edges from the tail nodes of the" << endl
         << "predecessor to the head nodes of the following graph. Node IDs are" << endl
         << "compacted, so care should be taken if consistent IDs are required." << endl;
}

int main_concat(int argc, char** argv) {

    if (argc == 2) {
        help_concat(argv);
        return 1;
    }

    int c;
    optind = 2; // force optind past command positional argument
    while (true) {
        static struct option long_options[] =
            {
                {"help", no_argument, 0, 'h'},
                {0, 0, 0, 0}
            };

        int option_index = 0;
        c = getopt_long (argc, argv, "h",
                         long_options, &option_index);
        
        // Detect the end of the options.
        if (c == -1)
            break;
 
        switch (c)
        {
        case 'h':
        case '?':
            help_concat(argv);
            exit(1);
            break;
 
        default:
            abort ();
        }
    }

    list<VG*> graphs;

    while (optind < argc) {
        VG* graph;
        string file_name = argv[optind++];
        if (file_name == "-") {
            graph = new VG(std::cin);
        } else {
            ifstream in;
            in.open(file_name.c_str());
            graph = new VG(in);
        }
        graphs.push_back(graph);
    }

    VG merged;
    for (list<VG*>::iterator g = graphs.begin(); g != graphs.end(); ++g) {
        merged.append(**g);
    }

    // output
    merged.serialize_to_ostream(std::cout);

    return 0;
}

void help_ids(char** argv) {
    cerr << "usage: " << argv[0] << " ids [options] <graph1.vg> [graph2.vg ...] >new.vg" << endl
         << "options:" << endl
         << "    -c, --compact        minimize the space of integers used by the ids" << endl
         << "    -i, --increment N    increase ids by N" << endl
         << "    -d, --decrement N    decrease ids by N" << endl
         << "    -j, --join           make a joint id space for all the graphs that are supplied" << endl
         << "                         by iterating through the supplied graphs and incrementing" << endl
         << "                         their ids to be non-conflicting" << endl
         << "    -s, --sort           assign new node IDs in (generalized) topological sort order" << endl;
}

int main_ids(int argc, char** argv) {

    if (argc == 2) {
        help_ids(argv);
        return 1;
    }

    bool join = false;
    bool compact = false;
    bool sort = false;
    int64_t increment = 0;
    int64_t decrement = 0;

    int c;
    optind = 2; // force optind past command positional argument
    while (true) {
        static struct option long_options[] =
            {
                {"compact", no_argument, 0, 'c'},
                {"increment", required_argument, 0, 'i'},
                {"decrement", required_argument, 0, 'd'},
                {"join", no_argument, 0, 'j'},
                {"sort", no_argument, 0, 's'},
                {"help", no_argument, 0, 'h'},
                {0, 0, 0, 0}
            };

        int option_index = 0;
        c = getopt_long (argc, argv, "hci:d:js",
                         long_options, &option_index);

        // Detect the end of the options.
        if (c == -1)
            break;

        switch (c)
        {
        case 'c':
            compact = true;
            break;

        case 'i':
            increment = atoi(optarg);
            break;

        case 'd':
            decrement = atoi(optarg);
            break;

        case 'j':
            join = true;
            break;
            
        case 's':
            sort = true;
            break;

        case 'h':
        case '?':
            help_ids(argv);
            exit(1);
            break;

        default:
            abort ();
        }
    }

    if (!join) {
        VG* graph;
        string file_name = argv[optind];
        if (file_name == "-") {
            graph = new VG(std::cin);
        } else {
            ifstream in;
            in.open(file_name.c_str());
            graph = new VG(in);
        }

        if (sort) {
            // Set up the nodes so we go through them in topological order
            graph->sort();
        }

        if (compact || sort) {
            // Compact only, or compact to re-assign IDs after sort
            graph->compact_ids();
        }

        if (increment != 0) {
            graph->increment_node_ids(increment);
        }

        if (decrement != 0) {
            graph->decrement_node_ids(decrement);
        }

        graph->serialize_to_ostream(std::cout);
        delete graph;
    } else {

        vector<string> graph_file_names;
        while (optind < argc) {
            VG* graph;
            string file_name = argv[optind++];
            graph_file_names.push_back(file_name);
        }

        VGset graphs(graph_file_names);
        graphs.merge_id_space();

    }

    return 0;

}

void help_join(char** argv) {
    cerr << "usage: " << argv[0] << " join [options] <graph1.vg> [graph2.vg ...] >joined.vg" << endl
         << "Joins graphs and sub-graphs into a single variant graph by connecting their" << endl
         << "heads to a single root node with sequence 'N'." << endl
         << "Assumes a single id namespace for all graphs to join." << endl;
}

int main_join(int argc, char** argv) {

    if (argc == 2) {
        help_join(argv);
        return 1;
    }

    int c;
    optind = 2; // force optind past command positional argument
    while (true) {
        static struct option long_options[] =
            {
                {"help", no_argument, 0, 'h'},
                {0, 0, 0, 0}
            };

        int option_index = 0;
        c = getopt_long (argc, argv, "h",
                         long_options, &option_index);
        
        // Detect the end of the options.
        if (c == -1)
            break;
 
        switch (c)
        {
        case 'h':
        case '?':
            help_join(argv);
            exit(1);
            break;
 
        default:
            abort ();
        }
    }

    list<VG*> graphs;

    while (optind < argc) {
        VG* graph;
        string file_name = argv[optind++];
        if (file_name == "-") {
            graph = new VG(std::cin);
        } else {
            ifstream in;
            in.open(file_name.c_str());
            graph = new VG(in);
        }
        graphs.push_back(graph);
    }

    VG joined;
    for (list<VG*>::iterator g = graphs.begin(); g != graphs.end(); ++g) {
        // Stick all the graphs together, complaining if they use the same node IDs (since they probably shouldn't).
        joined.extend(**g, true);
    }

    // combine all subgraphs
    joined.join_heads();

    // output
    joined.serialize_to_ostream(std::cout);

    return 0;
}

void help_stats(char** argv) {
    cerr << "usage: " << argv[0] << " stats [options] <graph.vg>" << endl
         << "options:" << endl
         << "    -z, --size            size of graph" << endl
         << "    -l, --length          length of sequences in graph" << endl
         << "    -s, --subgraphs       describe subgraphs of graph" << endl
         << "    -H, --heads           list the head nodes of the graph" << endl
         << "    -T, --tails           list the tail nodes of the graph" << endl;
}

int main_stats(int argc, char** argv) {

    if (argc == 2) {
        help_stats(argv);
        return 1;
    }

    bool stats_size = false;
    bool stats_length = false;
    bool stats_subgraphs = false;
    bool stats_heads = false;
    bool stats_tails = false;

    int c;
    optind = 2; // force optind past command positional argument
    while (true) {
        static struct option long_options[] =
            {
                {"size", no_argument, 0, 'z'},
                {"length", no_argument, 0, 'l'},
                {"subgraphs", no_argument, 0, 's'},
                {"heads", no_argument, 0, 'H'},
                {"tails", no_argument, 0, 'T'},
                {"help", no_argument, 0, 'h'},
                {0, 0, 0, 0}
            };

        int option_index = 0;
        c = getopt_long (argc, argv, "hzlsHT",
                         long_options, &option_index);
        
        // Detect the end of the options.
        if (c == -1)
            break;
 
        switch (c)
        {
        case 'z':
            stats_size = true;
            break;

        case 'l':
            stats_length = true;
            break;

        case 's':
            stats_subgraphs = true;
            break;

        case 'H':
            stats_heads = true;
            break;

        case 'T':
            stats_tails = true;
            break;

        case 'h':
        case '?':
            help_stats(argv);
            exit(1);
            break;
 
        default:
            abort ();
        }
    }

    VG* graph;
    string file_name = argv[optind];
    if (file_name == "-") {
        graph = new VG(std::cin);
    } else {
        ifstream in;
        in.open(file_name.c_str());
        graph = new VG(in);
    }

    if (stats_size) {
        cout << "nodes" << "\t" << graph->node_count() << endl
             << "edges" << "\t" << graph->edge_count() << endl;
    }

    if (stats_length) {
        cout << "length" << "\t" << graph->total_length_of_nodes() << endl;
    }

    if (stats_heads) {
        vector<Node*> heads;
        graph->head_nodes(heads);
        cout << "heads" << "\t";
        for (vector<Node*>::iterator h = heads.begin(); h != heads.end(); ++h) {
            cout << (*h)->id() << " ";
        }
        cout << endl;
    }

    if (stats_tails) {
        vector<Node*> tails;
        graph->tail_nodes(tails);
        cout << "tails" << "\t";
        for (vector<Node*>::iterator t = tails.begin(); t != tails.end(); ++t) {
            cout << (*t)->id() << " ";
        }
        cout << endl;
    }

    if (stats_subgraphs) {
        list<VG> subgraphs;
        graph->disjoint_subgraphs(subgraphs);
        // these are topologically-sorted
        for (list<VG>::iterator s = subgraphs.begin(); s != subgraphs.end(); ++s) {
            VG& subgraph = *s;
            vector<Node*> heads;
            subgraph.head_nodes(heads);
            int64_t length = subgraph.total_length_of_nodes();
            for (vector<Node*>::iterator h = heads.begin(); h != heads.end(); ++h) {
                cout << (h==heads.begin()?"":",") << (*h)->id();
            }
            cout << "\t" << length << endl;
        }
    }

    delete graph;

    return 0;

}

void help_paths(char** argv) {
    cerr << "usage: " << argv[0] << " paths [options] <graph.vg>" << endl
         << "options:" << endl
         << "    -n, --node ID         starting at node with ID" << endl
         << "    -l, --max-length N    generate paths of at most length N" << endl
         << "    -e, --edge-max N      only consider paths which cross this many potential alternate edges" << endl
         << "                          (e.g. if node out-degree is 2, we would count 1 toward --edge-max," << endl
         << "                          for 3 we would count 2)" << endl
         << "    -s, --as-seqs         write each path as a sequence" << endl;
}

int main_paths(int argc, char** argv) {

    if (argc == 2) {
        help_paths(argv);
        return 1;
    }

    int max_length = 0;
    int edge_max = 0;
    int64_t node_id = 0;
    bool as_seqs = false;

    int c;
    optind = 2; // force optind past command positional argument
    while (true) {
        static struct option long_options[] =
            {
                {"node", required_argument, 0, 'n'},
                {"max-length", required_argument, 0, 'l'},
                {"edge-max", required_argument, 0, 'e'},
                {"as-seqs", no_argument, 0, 's'},
                {0, 0, 0, 0}
            };

        int option_index = 0;
        c = getopt_long (argc, argv, "n:l:hse:",
                         long_options, &option_index);
        
        // Detect the end of the options.
        if (c == -1)
            break;
 
        switch (c)
        {
        case 'n':
            node_id = atoll(optarg);
            break;

        case 'l':
            max_length = atoi(optarg);
            break;

        case 'e':
            edge_max = atoi(optarg);
            break;

        case 's':
            as_seqs = true;
            break;

        case 'h':
        case '?':
            help_paths(argv);
            exit(1);
            break;
 
        default:
            abort ();
        }
    }

    if (edge_max == 0) edge_max = max_length + 1;

    VG* graph;
    string file_name = argv[optind];
    if (file_name == "-") {
        graph = new VG(std::cin);
    } else {
        ifstream in;
        in.open(file_name.c_str());
        graph = new VG(in);
    }

    if (max_length == 0) {
        cerr << "error:[vg paths] a --max-length is required when generating paths" << endl;
    }

    function<void(size_t,Path&)> paths_to_seqs = [graph](size_t mapping_index, Path& p) {
        string seq = graph->path_sequence(p);
#pragma omp critical(cout)
        cout << seq << endl;
    };

    function<void(size_t,Path&)> paths_to_json = [](size_t mapping_index, Path& p) {
        string json2 = pb2json(p);
#pragma omp critical(cout)
        cout<<json2<<endl;
    };

    function<void(size_t, Path&)>* callback = &paths_to_seqs;
    if (!as_seqs) {
        callback = &paths_to_json;
    }

    auto noop = [](NodeTraversal) { }; // don't handle the failed regions of the graph yet

    if (node_id) {
        graph->for_each_kpath_of_node(graph->get_node(node_id), max_length, edge_max,
                                      noop, noop,
                                      *callback);
    } else {
        graph->for_each_kpath_parallel(max_length, edge_max,
                                       noop, noop,
                                       *callback);
    }

    delete graph;

    return 0;

}

void help_find(char** argv) {
    cerr << "usage: " << argv[0] << " find [options] <graph.vg> >sub.vg" << endl
         << "options:" << endl
         << "    -d, --db-name DIR      use this db (defaults to <graph>.index/)" << endl
        // TODO, dump these from the index
        //<< "    -a, --alignments       write all stored alignments in sorted order (in GAM)" << endl
        //<< "    -m, --mappings         write stored mappings in sorted order (in json)" << endl
         << "    -x, --xg-name FILE     use this xg index (instead of rocksdb db)" << endl
         << "graph features:" << endl
         << "    -n, --node ID          find node, return 1-hop context as graph" << endl
         << "    -e, --edges-end ID     return edges on end of node with ID" << endl
         << "    -s, --edges-start ID   return edges on start of node with ID" << endl
         << "    -c, --context STEPS    expand the context of the kmer hit subgraphs" << endl
         << "    -p, --path TARGET      find the node(s) in the specified path range TARGET=path[:pos1[-pos2]]" << endl
         << "    -P, --position-in PATH find the position of the node (specified by -n) in the given path" << endl
         << "    -r, --node-range N:M   get nodes from N to M" << endl
         << "sequences:" << endl
         << "    -g, --gcsa FILE        use this GCSA2 index of the sequence space of the graph" << endl
         << "    -z, --kmer-size N      split up --sequence into kmers of size N" << endl
         << "    -j, --kmer-stride N    step distance between succesive kmers in sequence (default 1)" << endl
         << "    -S, --sequence STR     search for sequence STR using --kmer-size kmers" << endl
         << "    -k, --kmer STR         return a graph of edges and nodes matching this kmer" << endl
         << "    -T, --table            instead of a graph, return a table of kmers" << endl
         << "                           (works only with kmers in the index)" << endl
         << "    -C, --kmer-count       report approximate count of kmer (-k) in db" << endl;


}

int main_find(int argc, char** argv) {

    if (argc == 2) {
        help_find(argv);
        return 1;
    }

    string db_name;
    string sequence;
    int kmer_size=0;
    int kmer_stride = 1;
    vector<string> kmers;
    string output_format;
    int64_t end_id=0, start_id=0;
    vector<int64_t> node_ids;
    int context_size=0;
    bool count_kmers = false;
    bool kmer_table = false;
    string target;
    string path_name;
    string range;
    bool get_alignments = false;
    bool get_mappings = false;
    string gcsa_in;
    string xg_name;

    int c;
    optind = 2; // force optind past command positional argument
    while (true) {
        static struct option long_options[] =
            {
                //{"verbose", no_argument,       &verbose_flag, 1},
                {"db-name", required_argument, 0, 'd'},
                {"xg-name", required_argument, 0, 'x'},
                {"gcsa", required_argument, 0, 'g'},
                {"node", required_argument, 0, 'n'},
                {"edges-end", required_argument, 0, 'e'},
                {"edges-start", required_argument, 0, 's'},
                {"kmer", required_argument, 0, 'k'},
                {"table", no_argument, 0, 'T'},
                {"sequence", required_argument, 0, 'S'},
                {"kmer-stride", required_argument, 0, 'j'},
                {"kmer-size", required_argument, 0, 'z'},
                {"output", required_argument, 0, 'o'},
                {"context", required_argument, 0, 'c'},
                {"kmer-count", no_argument, 0, 'C'},
                {"path", required_argument, 0, 'p'},
                {"position-in", required_argument, 0, 'P'},
                {"node-range", required_argument, 0, 'r'},
                {"alignments", no_argument, 0, 'a'},
                {"mappings", no_argument, 0, 'm'},
                {0, 0, 0, 0}
            };

        int option_index = 0;
        c = getopt_long (argc, argv, "d:x:n:e:s:o:k:hc:S:z:j:CTp:P:r:amg:",
                         long_options, &option_index);
        
        // Detect the end of the options.
        if (c == -1)
            break;
 
        switch (c)
        {
        case 'd':
            db_name = optarg;
            break;

        case 'x':
            xg_name = optarg;
            break;

        case 'g':
            gcsa_in = optarg;
            break;

        case 'k':
            kmers.push_back(optarg);
            break;

        case 'S':
            sequence = optarg;
            break;

        case 'j':
            kmer_stride = atoi(optarg);
            break;

        case 'z':
            kmer_size = atoi(optarg);
            break;

        case 'C':
            count_kmers = true;
            break;

        case 'p':
            target = optarg;
            break;

        case 'P':
            path_name = optarg;
            break;

        case 'c':
            context_size = atoi(optarg);
            break;

        case 'n':
            node_ids.push_back(atoi(optarg));
            break;

        case 'e':
            end_id = atoi(optarg);
            break;

        case 's':
            start_id = atoi(optarg);
            break;

        case 'T':
            kmer_table = true;
            break;

        case 'r':
            range = optarg;
            break;

        case 'a':
            get_alignments = true;
            break;

        case 'm':
            get_mappings = true;
            break;

        case 'o':
            output_format = optarg;
            break;

        case 'h':
        case '?':
            help_find(argv);
            exit(1);
            break;
 
        default:
            abort ();
        }
    }
    if (optind < argc) {
        string file_name = argv[optind];
        if (file_name == "-") {
            if (db_name.empty()) {
                cerr << "error:[vg find] reading variant graph from stdin and no db name (-d) given, exiting" << endl;
                return 1;
            }
        }
        if (db_name.empty()) {
            db_name = file_name + ".index";
        }
    }

    Index vindex;
    // open index
    if (db_name.empty()) {
        assert(!gcsa_in.empty() || !xg_name.empty());
    } else {
        vindex.open_read_only(db_name);
    }

    xg::XG xindex;
    if (!xg_name.empty()) {
        ifstream in(xg_name.c_str());
        xindex.load(in);
    }

    if (get_alignments) {
        // todo
    }

    if (!xg_name.empty()) {
        if (!node_ids.empty() && path_name.empty()) {
            // get the context of the node
            vector<Graph> graphs;
            for (auto node_id : node_ids) {
                Graph g;
                xindex.neighborhood(node_id, context_size, g);
                graphs.push_back(g);
            }
            VG result_graph;
            for (auto& graph : graphs) {
                // Allow duplicate nodes and edges (from e.g. multiple -n options); silently collapse them.
                result_graph.extend(graph);
            }
            result_graph.remove_orphan_edges();
            // return it
            result_graph.serialize_to_ostream(cout);
        } else if (end_id != 0) {
            for (auto& e : xindex.edges_on_end(end_id)) {
                cout << (e.from_start() ? -1 : 1) * e.from() << "\t" <<  (e.to_end() ? -1 : 1) * e.to() << endl;
            }
        } else if (start_id != 0) {
            for (auto& e : xindex.edges_on_start(start_id)) {
                cout << (e.from_start() ? -1 : 1) * e.from() << "\t" <<  (e.to_end() ? -1 : 1) * e.to() << endl;
            }
        }
        if (!target.empty()) {
            string name;
            int64_t start, end;
            Graph graph;
            parse_region(target, name, start, end);
            xindex.get_path_range(name, start, end, graph);
            if (context_size > 0) {
                xindex.expand_context(graph, context_size);
            }
            VG vgg; vgg.extend(graph); // removes dupes
            vgg.serialize_to_ostream(cout);
        }
        if (!range.empty()) {
            Graph graph;
            int64_t id_start=0, id_end=0;
            vector<string> parts = split_delims(range, ":");
            if (parts.size() == 1) {
                cerr << "[vg find] error, format of range must be \"N:M\" where start id is N and end id is M, got " << range << endl;
                exit(1);
            }
            convert(parts.front(), id_start);
            convert(parts.back(), id_end);
            xindex.get_id_range(id_start, id_end, graph);
            if (context_size > 0) {
                xindex.expand_context(graph, context_size);
            }
            VG vgg; vgg.extend(graph); // removes dupes
            vgg.remove_orphan_edges();
            vgg.serialize_to_ostream(cout);
        }
    } else if (!db_name.empty()) {
        if (!node_ids.empty() && path_name.empty()) {
            // get the context of the node
            vector<VG> graphs;
            for (auto node_id : node_ids) {
                VG g;
                vindex.get_context(node_id, g);
                if (context_size > 0) {
                    vindex.expand_context(g, context_size);
                }
                graphs.push_back(g);
            }
            VG result_graph;
            for (auto& graph : graphs) {
                // Allow duplicate nodes and edges (from e.g. multiple -n options); silently collapse them.
                result_graph.extend(graph);
            }
            result_graph.remove_orphan_edges();
            // return it
            result_graph.serialize_to_ostream(cout);
        } else if (end_id != 0) {
            vector<Edge> edges;
            vindex.get_edges_on_end(end_id, edges);
            for (vector<Edge>::iterator e = edges.begin(); e != edges.end(); ++e) {
                cout << (e->from_start() ? -1 : 1) * e->from() << "\t" <<  (e->to_end() ? -1 : 1) * e->to() << endl;
            }
        } else if (start_id != 0) {
            vector<Edge> edges;
            vindex.get_edges_on_start(start_id, edges);
            for (vector<Edge>::iterator e = edges.begin(); e != edges.end(); ++e) {
                cout << (e->from_start() ? -1 : 1) * e->from() << "\t" <<  (e->to_end() ? -1 : 1) * e->to() << endl;
            }
        }
        if (!node_ids.empty() && !path_name.empty()) {
            int64_t path_id = vindex.get_path_id(path_name);
            for (auto node_id : node_ids) {
                list<pair<int64_t, bool>> path_prev, path_next;
                int64_t prev_pos=0, next_pos=0;
                bool prev_backward, next_backward;
                if (vindex.get_node_path_relative_position(node_id, false, path_id,
                                                          path_prev, prev_pos, prev_backward,
                                                          path_next, next_pos, next_backward)) {
                    
                    // Negate IDs for backward nodes
                    cout << node_id << "\t" << path_prev.front().first * (path_prev.front().second ? -1 : 1) << "\t" << prev_pos
                         << "\t" << path_next.back().first * (path_next.back().second ? -1 : 1) << "\t" << next_pos << "\t";
                    
                    Mapping m = vindex.path_relative_mapping(node_id, false, path_id,
                                                            path_prev, prev_pos, prev_backward,
                                                            path_next, next_pos, next_backward);
                    cout << pb2json(m) << endl;
                }
            }
        }
        if (!target.empty()) {
            string name;
            int64_t start, end;
            VG graph;
            parse_region(target, name, start, end);
            vindex.get_path(graph, name, start, end);
            if (context_size > 0) {
                vindex.expand_context(graph, context_size);
            }
            graph.remove_orphan_edges();
            graph.serialize_to_ostream(cout);
        }
        if (!range.empty()) {
            VG graph;
            int64_t id_start=0, id_end=0;
            vector<string> parts = split_delims(range, ":");
            if (parts.size() == 1) {
                cerr << "[vg find] error, format of range must be \"N:M\" where start id is N and end id is M, got " << range << endl;
                exit(1);
            }
            convert(parts.front(), id_start);
            convert(parts.back(), id_end);
            vindex.get_range(id_start, id_end, graph);
            if (context_size > 0) {
                vindex.expand_context(graph, context_size);
            }
            graph.remove_orphan_edges();
            graph.serialize_to_ostream(cout);
        }
    }

    // todo cleanup if/else logic to allow only one function
    
    if (!sequence.empty()) {
        if (gcsa_in.empty()) {
            set<int> kmer_sizes = vindex.stored_kmer_sizes();
            if (kmer_sizes.empty()) {
                cerr << "error:[vg find] index does not include kmers, add with vg index -k" << endl;
                return 1;
            }
            if (kmer_size == 0) {
                kmer_size = *kmer_sizes.begin();
            }
            for (int i = 0; i <= sequence.size()-kmer_size; i+=kmer_stride) {
                kmers.push_back(sequence.substr(i,kmer_size));
            }
        } else {
            // let's use the GCSA index
            // first open it
            ifstream in(gcsa_in.c_str());
            gcsa::GCSA gcsa_index;
            gcsa_index.load(in);
            //range_type find(const char* pattern, size_type length) const;
            //void locate(size_type path, std::vector<node_type>& results, bool append = false, bool sort = true) const;
            //locate(i, results);
            auto paths = gcsa_index.find(sequence.c_str(), sequence.length());
            //cerr << paths.first << " - " << paths.second << endl;
            for (gcsa::size_type i = paths.first; i <= paths.second; ++i) {
                std::vector<gcsa::node_type> ids;
                gcsa_index.locate(i, ids);
                for (auto id : ids) {
                    cout << gcsa::Node::decode(id) << endl;
                }
            }
        }
    }

    if (!kmers.empty()) {
        if (count_kmers) {
            for (auto& kmer : kmers) {
                cout << kmer << "\t" << vindex.approx_size_of_kmer_matches(kmer) << endl;
            }
        } else if (kmer_table) {
            for (auto& kmer : kmers) {
                map<string, vector<pair<int64_t, int32_t> > > positions;
                vindex.get_kmer_positions(kmer, positions);
                for (auto& k : positions) {
                    for (auto& p : k.second) {
                        cout << k.first << "\t" << p.first << "\t" << p.second << endl;
                    }
                }
            }
        } else {
            vector<VG> graphs;
            for (auto& kmer : kmers) {
                VG g;
                vindex.get_kmer_subgraph(kmer, g);
                if (context_size > 0) {
                    vindex.expand_context(g, context_size);
                }
                graphs.push_back(g);
            }

            VG result_graph;
            for (auto& graph : graphs) {
                // Allow duplicate nodes and edges (from multiple kmers); silently collapse them.
                result_graph.extend(graph);
            }
            result_graph.remove_orphan_edges();
            result_graph.serialize_to_ostream(cout);
        }
    }

    return 0;

}

void help_index(char** argv) {
    cerr << "usage: " << argv[0] << " index [options] <graph1.vg> [graph2.vg ...]" << endl
         << "Creates an index on the specified graph or graphs. All graphs indexed must " << endl
         << "already be in a joint ID space, and the graph containing the highest-ID node " << endl 
         << "must come first." << endl
         << "xg options:" << endl
         << "    -x, --xg-name FILE     use this file to store a succinct, queryable version of" << endl
         << "                           the graph(s) (effectively replaces rocksdb)" << endl
         << "gcsa options:" << endl
         << "    -g, --gcsa-out         output a GCSA2 index instead of a rocksdb index" << endl
         << "    -k, --kmer-size N      index kmers of size N in the graph" << endl
         << "    -X, --doubling-steps N use this number of doubling steps for GCSA2 construction" << endl
         << "    -Z, --size-limit N     limit of memory to use for GCSA2 construction in gigabytes" << endl
         << "    -F, --forward-only     omit the reverse complement of the graph from indexing" << endl
         << "    -e, --edge-max N       only consider paths which cross this many potential alternate edges" << endl
         << "                           (e.g. if node out-degree is 2, we would count 1 toward --edge-max," << endl
         << "                           for 3 we would count 2)" << endl
         << "    -j, --kmer-stride N    step distance between succesive kmers in paths (default 1)" << endl
         << "    -d, --db-name PATH     create rocksdb in PATH directory (default: <graph>.index/)" << endl
         << "                           or GCSA2 index in PATH file (default: <graph>" << gcsa::GCSA::EXTENSION << ")" << endl
         << "                           (this is required if you are using multiple graphs files)" << endl
         << "    -t, --threads N        number of threads to use" << endl
         << "    -p, --progress         show progress" << endl
         << "    -V, --verify-index     validate the GCSA2 index using the input kmers (important for testing)" << endl
         << "rocksdb options (ignored with -g):" << endl
         << "    -s, --store-graph      store graph as xg" << endl
         << "    -m, --store-mappings   input is .gam format, store the mappings in alignments by node" << endl
         << "    -a, --store-alignments input is .gam format, store the alignments by node" << endl
         << "    -A, --dump-alignments  graph contains alignments, output them in sorted order" << endl
         << "    -P, --prune KB         remove kmer entries which use more than KB kilobytes" << endl
         << "    -n, --allow-negs       don't filter out relative negative positions of kmers" << endl
         << "    -D, --dump             print the contents of the db to stdout" << endl
         << "    -M, --metadata         describe aspects of the db stored in metadata" << endl
         << "    -L, --path-layout      describes the path layout of the graph" << endl
         << "    -S, --set-kmer         assert that the kmer size (-k) is in the db" << endl
        //<< "    -b, --tmp-db-base S    use this base name for temporary indexes" << endl
         << "    -C, --compact          compact the index into a single level (improves performance)" << endl
         << "    -Q, --use-snappy       use snappy compression (faster, larger) rather than zlib" << endl;
         
}

int main_index(int argc, char** argv) {

    if (argc == 2) {
        help_index(argv);
        return 1;
    }

    string db_name;
    string xg_name;
    int kmer_size = 0;
    int edge_max = 0;
    int kmer_stride = 1;
    int prune_kb = -1;
    bool store_graph = false;
    bool dump_index = false;
    bool describe_index = false;
    bool show_progress = false;
    bool set_kmer_size = false;
    bool path_layout = false;
    bool store_alignments = false;
    bool store_mappings = false;
    bool allow_negs = false;
    bool compact = false;
    bool dump_alignments = false;
    bool use_snappy = false;
    bool gcsa_out = false;
    int doubling_steps = gcsa::GCSA::DOUBLING_STEPS;
    bool verify_index = false;
    bool forward_only = false;
    size_t size_limit = 200; // in gigabytes

    int c;
    optind = 2; // force optind past command positional argument
    while (true) {
        static struct option long_options[] =
            {
                //{"verbose", no_argument,       &verbose_flag, 1},
                {"db-name", required_argument, 0, 'd'},
                {"kmer-size", required_argument, 0, 'k'},
                {"edge-max", required_argument, 0, 'e'},
                {"kmer-stride", required_argument, 0, 'j'},
                {"store-graph", no_argument, 0, 's'},
                {"store-alignments", no_argument, 0, 'a'},
                {"dump-alignments", no_argument, 0, 'A'},
                {"store-mappings", no_argument, 0, 'm'},
                {"dump", no_argument, 0, 'D'},
                {"metadata", no_argument, 0, 'M'},
                {"set-kmer", no_argument, 0, 'S'},
                {"threads", required_argument, 0, 't'},
                {"progress",  no_argument, 0, 'p'},
                {"prune",  required_argument, 0, 'P'},
                {"path-layout", no_argument, 0, 'L'},
                {"compact", no_argument, 0, 'C'},
                {"allow-negs", no_argument, 0, 'n'},
                {"use-snappy", no_argument, 0, 'Q'},
                {"gcsa-out", no_argument, 0, 'g'},
                {"xg-name", no_argument, 0, 'x'},
                {"verify-index", no_argument, 0, 'V'},
                {"forward-only", no_argument, 0, 'F'},
                {"size-limit", no_argument, 0, 'Z'},
                {0, 0, 0, 0}
            };

        int option_index = 0;
        c = getopt_long (argc, argv, "d:k:j:pDshMt:b:e:SP:LmaCnAQgX:x:VFZ:",
                         long_options, &option_index);
        
        // Detect the end of the options.
        if (c == -1)
            break;
 
        switch (c)
        {
        case 'd':
            db_name = optarg;
            break;

        case 'x':
            xg_name = optarg;
            break;

        case 'P':
            prune_kb = atoi(optarg);
            break;

        case 'k':
            kmer_size = atoi(optarg);
            break;

        case 'e':
            edge_max = atoi(optarg);
            break;

        case 'j':
            kmer_stride = atoi(optarg);
            break;

        case 'p':
            show_progress = true;
            break;

        case 'D':
            dump_index = true;
            break;

        case 'M':
            describe_index = true;
            break;

        case 'L':
            path_layout = true;
            break;

        case 'S':
            set_kmer_size = true;
            break;

        case 's':
            store_graph = true;
            break;

        case 'a':
            store_alignments = true;
            break;

        case 'A':
            dump_alignments = true;
            break;

        case 'm':
            store_mappings = true;
            break;

        case 'n':
            allow_negs = true;
            break;

        case 'C':
            compact = true;
            break;

        case 'Q':
            use_snappy = true;
            break;

        case 't':
            omp_set_num_threads(atoi(optarg));
            break;
            
        case 'g':
            gcsa_out = true;
            break;

        case 'V':
            verify_index = true;
            break;

        case 'F':
            forward_only = true;
            break;

        case 'X':
            doubling_steps = atoi(optarg);
            break;

        case 'Z':
            size_limit = atoi(optarg);
            break;
 
        case 'h':
        case '?':
            help_index(argv);
            exit(1);
            break;
 
        default:
            abort ();
        }
    }

    if (edge_max == 0) edge_max = kmer_size + 1;

    vector<string> file_names;
    while (optind < argc) {
        string file_name = argv[optind++];
        file_names.push_back(file_name);
    }

    if (db_name.empty() && xg_name.empty()) {
        if (file_names.size() > 1) {
            cerr << "error:[vg index] working on multiple graphs and no db name (-d) given, exiting" << endl;
            return 1;
        } else if (file_names.size() == 1) {
            if(gcsa_out) {
                // Name the database for gcsa
                db_name = *file_names.begin() + gcsa::GCSA::EXTENSION;
            } else {
                // Name the database for rocksdb
                db_name = *file_names.begin() + ".index";
            }
        } else {
            cerr << "error:[vg index] no graph or db given, exiting" << endl;
            return 1;
        }
    }

    if(kmer_size == 0 && gcsa_out) {
        // gcsa doesn't do anything if we tell it a kmer size of 0.
        cerr << "error:[vg index] kmer size for GCSA2 index must be >0" << endl;
        return 1;
    }
    
    if(kmer_size < 0) {
        cerr << "error:[vg index] kmer size cannot be negative" << endl;
        return 1;
    }
    
    if(kmer_stride <= 0) {
        // kmer strides of 0 (or negative) are silly.
        cerr << "error:[vg index] kmer stride must be positive and nonzero" << endl;
        return 1;
    }

    if (!xg_name.empty()) {
        // store the graphs
        VGset graphs(file_names);
        graphs.to_xg(xg_name);
        // should we stop here?
    }

    if(gcsa_out) {
        // We need to make a gcsa index.
    
        // Load up the graphs
        VGset graphs(file_names);

        graphs.show_progress = show_progress;

        // Go get the kmers of the correct size
        vector<gcsa::KMer> kmers;
        graphs.get_gcsa_kmers(kmer_size, edge_max, kmer_stride, forward_only, kmers, 0);
        
        // Handle finding the sink node
        size_t sink_node_id = 0;
        for(auto kmer : kmers) {
            if(gcsa::Key::label(kmer.key) == 0) {
                // This kmer lets us know the sink node.
                sink_node_id = gcsa::Node::id(kmer.from);
                break;
            }
        }
        
        for(auto& kmer : kmers) {
            // Mark kmers that go to the sink node as "sorted", since they have stop
            // characters in them and can't be extended.
            // TODO: Can we just check for the presence of "$" during conversion and not do this serial loop?
            if(gcsa::Node::id(kmer.to) == sink_node_id && gcsa::Node::offset(kmer.to) > 0) {
                kmer.makeSorted();
            }
            
            //cout << kmer << std::endl;
        }
        
        if(show_progress) {
            cerr << "Found " << kmers.size() << " kmer instances" << endl;
        }

        /*
        // if we'd like to stash the output to GCSA2
        ofstream out("x.graph");
        gcsa::writeBinary(out, kmers, kmer_size);
        out.close();
        */

        // copy the kmers if we are verifying the index
        // as these are destructively modified
        vector<gcsa::KMer> kmers_copy;
        if (verify_index) {
            kmers_copy = kmers;
        }
        
        // Make the index with the kmers
        gcsa::GCSA gcsa_index(kmers, kmer_size, doubling_steps, size_limit);

        if (verify_index) {
            //cerr << "verifying index" << endl;
            gcsa_index.verifyIndex(kmers_copy, kmer_size);
        }
        
        // Save it to the index filename
        sdsl::store_to_file(gcsa_index, db_name);
        
        // Skip all the Snappy stuff we can't do (yet).
        return 0;
    }
    

    Index index;
    index.use_snappy = use_snappy;

    if (compact) {
        index.open_for_write(db_name);
        index.compact();
        index.flush();
        index.close();
    }

    // todo, switch to xg for graph storage
    // index should write and load index/xg or such
    // then a handful of functions used in main.cpp and mapper.cpp need to be rewritten to use the xg index
    if (store_graph && file_names.size() > 0) {
        index.open_for_write(db_name);
        VGset graphs(file_names);
        graphs.show_progress = show_progress;
        graphs.store_in_index(index);
        //index.flush();
        //index.close();
        // reopen to index paths
        // this requires the index to be queryable
        //index.open_for_write(db_name);
        graphs.store_paths_in_index(index);
        index.compact();
        index.flush();
        index.close();
    }

    if (store_alignments && file_names.size() > 0) {
        index.open_for_write(db_name);
        function<void(Alignment&)> lambda = [&index](Alignment& aln) {
            index.put_alignment(aln);
        };
        for (auto& file_name : file_names) {
            if (file_name == "-") {
                stream::for_each(std::cin, lambda);
            } else {
                ifstream in;
                in.open(file_name.c_str());
                stream::for_each(in, lambda);
            }
        }
        index.flush();
        index.close();
    }

    if (dump_alignments) {
        vector<Alignment> output_buf;
        index.open_read_only(db_name);
        auto lambda = [&output_buf](const Alignment& aln) {
            output_buf.push_back(aln);
            stream::write_buffered(cout, output_buf, 1000);
        };
        index.for_each_alignment(lambda);
        stream::write_buffered(cout, output_buf, 0);
        index.close();
    }

    if (store_mappings && file_names.size() > 0) {
        index.open_for_write(db_name);
        function<void(Alignment&)> lambda = [&index](Alignment& aln) {
            const Path& path = aln.path();
            for (int i = 0; i < path.mapping_size(); ++i) {
                index.put_mapping(path.mapping(i));
            }
        };
        for (auto& file_name : file_names) {
            if (file_name == "-") {
                stream::for_each(std::cin, lambda);
            } else {
                ifstream in;
                in.open(file_name.c_str());
                stream::for_each(in, lambda);
            }
        }
        index.flush();
        index.close();
    }

    if (kmer_size != 0 && file_names.size() > 0) {
        index.open_for_bulk_load(db_name);
        VGset graphs(file_names);
        graphs.show_progress = show_progress;
        graphs.index_kmers(index, kmer_size, edge_max, kmer_stride, allow_negs);
        index.flush();
        index.close();
        // forces compaction
        index.open_for_write(db_name);
        index.flush();
        index.compact();
        index.close();
    }

    if (prune_kb >= 0) {
        if (show_progress) {
            cerr << "pruning kmers > " << prune_kb << " on disk from " << db_name << endl;
        }
        index.open_for_write(db_name);
        index.prune_kmers(prune_kb);
        index.compact();
        index.close();
    }

    if (set_kmer_size) {
        assert(kmer_size != 0);
        index.open_for_write(db_name);
        index.remember_kmer_size(kmer_size);
        index.close();
    }

    if (dump_index) {
        index.open_read_only(db_name);
        index.dump(cout);
        index.close();
    }

    if (describe_index) {
        index.open_read_only(db_name);
        set<int> kmer_sizes = index.stored_kmer_sizes();
        cout << "kmer sizes: ";
        for (auto kmer_size : kmer_sizes) {
            cout << kmer_size << " ";
        }
        cout << endl;
        index.close();
    }

    if (path_layout) {
        index.open_read_only(db_name);
        //index.path_layout();
        map<string, int64_t> path_by_id = index.paths_by_id();
        map<string, pair<pair<int64_t, bool>, pair<int64_t, bool>>> layout;
        map<string, int64_t> length;
        index.path_layout(layout, length);
        for (auto& p : layout) {
            // Negate IDs for backward nodes
            cout << p.first << " " << p.second.first.first * (p.second.first.second ? -1 : 1) << " " 
                 << p.second.second.first * (p.second.second.second ? -1 : 1) << " " << length[p.first] << endl;
        }
        index.close();
    }

    return 0;

}

void help_align(char** argv) {
    cerr << "usage: " << argv[0] << " align [options] <graph.vg> >alignments.gam" << endl
         << "options:" << endl
         << "    -s, --sequence STR    align a string to the graph in graph.vg using partial order alignment" << endl
         << "    -Q, --seq-name STR    name the sequence using this value" << endl
         << "    -j, --json            output alignments in JSON format (default GAM)" << endl;
}

int main_align(int argc, char** argv) {

    string seq;
    string seq_name;

    if (argc == 2) {
        help_align(argv);
        return 1;
    }

    bool print_cigar = false;
    bool output_json = false;

    int c;
    optind = 2; // force optind past command positional argument
    while (true) {
        static struct option long_options[] =
            {
                /* These options set a flag. */
                //{"verbose", no_argument,       &verbose_flag, 1},
                {"sequence", required_argument, 0, 's'},
                {"seq-name", no_argument, 0, 'Q'},
                {"json", no_argument, 0, 'j'},
                {0, 0, 0, 0}
            };

        int option_index = 0;
        c = getopt_long (argc, argv, "s:jhQ:",
                         long_options, &option_index);
        
        /* Detect the end of the options. */
        if (c == -1)
            break;
 
        switch (c)
        {
        case 's':
            seq = optarg;
            break;

        case 'Q':
            seq_name = optarg;
            break;

        case 'j':
            output_json = true;
            break;
 
        case 'h':
        case '?':
            /* getopt_long already printed an error message. */
            help_align(argv);
            exit(1);
            break;
 
        default:
            abort ();
        }
    }

    VG* graph;
    string file_name = argv[optind];
    if (file_name == "-") {
        graph = new VG(std::cin);
    } else {
        ifstream in;
        in.open(file_name.c_str());
        graph = new VG(in);
    }

    Alignment alignment = graph->align(seq);

    if (output_json) {
        cout << pb2json(alignment) << endl;
    } else {
        if (!seq_name.empty()) {
            alignment.set_name(seq_name);
        }
        function<Alignment(uint64_t)> lambda =
            [&alignment] (uint64_t n) {
            return alignment;
        };
        stream::write(cout, 1, lambda);
    }

    delete graph;

    return 0;

}

void help_map(char** argv) {
    cerr << "usage: " << argv[0] << " map [options] <graph.vg> >alignments.vga" << endl
         << "options:" << endl
         << "    -d, --db-name DIR     use this db (defaults to <graph>.index/)" << endl
         << "                          A graph is not required. But GCSA/xg take precedence if available." << endl
         << "    -x, --xg-name FILE    use this xg index (defaults to <graph>.xg)" << endl
         << "    -g, --gcsa-name FILE  use this GCSA2 index (defaults to <graph>" << gcsa::GCSA::EXTENSION << ")" << endl
         << "    -s, --sequence STR    align a string to the graph in graph.vg using partial order alignment" << endl
         << "    -Q, --seq-name STR    name the sequence using this value (for graph modification with new named paths)" << endl
         << "    -r, --reads FILE      take reads (one per line) from FILE, write alignments to stdout" << endl
         << "    -b, --hts-input FILE  align reads from htslib-compatible FILE (BAM/CRAM/SAM) stdin (-), alignments to stdout" << endl
         << "    -K, --keep-secondary  produce alignments for secondary input alignments in addition to primary ones" << endl
         << "    -f, --fastq FILE      input fastq (possibly compressed), two are allowed, one for each mate" << endl
         << "    -i, --interleaved     fastq is interleaved paired-ended" << endl
         << "    -p, --pair-window N   align to a graph up to N ids away from the mapping location of one mate for the other" << endl
        //<< "    -B, --try-both-mates  attempt to align both reads individually, then used paired end resolution to fix" << endl
         << "    -N, --sample NAME     for --reads input, add this sample" << endl
         << "    -R, --read-group NAME for --reads input, add this read group" << endl
         << "    -k, --kmer-size N     use this kmer size, it must be < kmer size in db (default: from index)" << endl
         << "    -j, --kmer-stride N   step distance between succesive kmers to use for seeding (default: kmer size)" << endl
         << "    -E, --min-kmer-entropy N  require shannon entropy of this in order to use kmer (default: no limit)" << endl
         << "    -S, --sens-step N     decrease kmer size by N bp until alignment succeeds (default: 5)" << endl
         << "    -A, --max-attempts N  try to improve sensitivity and align this many times (default: 7)" << endl
         << "    -l, --kmer-min N      give up aligning if kmer size gets below this threshold" << endl
         << "    -P, --score-per-bp N  accept alignment only if the alignment score per base is > N" << endl
         << "    -e, --thread-ex N     grab this many nodes in id space around each thread for alignment (default: 2)" << endl
         << "    -n, --context-depth N follow this many edges out from each thread for alignment (default: 1)" << endl 
         << "    -c, --clusters N      use at most the largest N ordered clusters of the kmer graph for alignment (default: all)" << endl
         << "    -C, --cluster-min N   require at least this many kmer hits in a cluster to attempt alignment (default: 2)" << endl
         << "    -m, --hit-max N       ignore kmers who have >N hits in our index (default: 100)" << endl
         << "    -M, --max-multimaps N produce up to N alignments for each read (default: 1)" << endl
         << "    -t, --threads N       number of threads to use" << endl
         << "    -F, --prefer-forward  if the forward alignment of the read works, accept it" << endl
         << "    -G, --greedy-accept   if a tested alignment achieves -X score/bp don't try worse seeds" << endl
         << "    -X, --score-per-bp N  accept early alignment if the alignment score per base is > N and -F or -G is set" << endl
         << "    -J, --output-json     output JSON rather than an alignment stream (helpful for debugging)" << endl
         << "    -B, --band-width N    for very long sequences, align in chunks then merge paths (default 1000bp)" << endl
         << "    -D, --debug           print debugging information about alignment to stderr" << endl;
}

int main_map(int argc, char** argv) {

    if (argc == 2) {
        help_map(argv);
        return 1;
    }

    string seq;
    string seq_name;
    string db_name;
    string xg_name;
    string gcsa_name;
    int kmer_size = 0;
    int kmer_stride = 0;
    int sens_step = 0;
    int best_clusters = 0;
    int cluster_min = 2;
    int max_attempts = 7;
    string read_file;
    string hts_file;
    bool keep_secondary = false;
    int hit_max = 100;
    int max_multimaps = 1;
    int thread_count = 1;
    int thread_ex = 2;
    int context_depth = 1;
    bool output_json = false;
    bool debug = false;
    bool prefer_forward = false;
    bool greedy_accept = false;
    float score_per_bp = 0;
    string sample_name;
    string read_group;
    string fastq1, fastq2;
    bool interleaved_fastq = false;
    int pair_window = 64; // ~11bp/node
    int band_width = 1000; // anything > 1000bp sequences is difficult to align efficiently
    bool try_both_mates_first = false;
    float min_kmer_entropy = 0;
    float min_score_per_bp = 0;
    size_t kmer_min = 0;

    int c;
    optind = 2; // force optind past command positional argument
    while (true) {
        static struct option long_options[] =
            {
                /* These options set a flag. */
                //{"verbose", no_argument,       &verbose_flag, 1},
                {"sequence", required_argument, 0, 's'},
                {"seq-name", required_argument, 0, 'Q'},
                {"db-name", required_argument, 0, 'd'},
                {"xg-name", required_argument, 0, 'x'},
                {"gcsa-name", required_argument, 0, 'g'},
                {"kmer-stride", required_argument, 0, 'j'},
                {"kmer-size", required_argument, 0, 'k'},
                {"min-kmer-entropy", required_argument, 0, 'E'},
                {"clusters", required_argument, 0, 'c'},
                {"cluster-min", required_argument, 0, 'C'},
                {"max-attempts", required_argument, 0, 'A'},
                {"reads", required_argument, 0, 'r'},
                {"sample", required_argument, 0, 'N'},
                {"read-group", required_argument, 0, 'R'},
                {"hit-max", required_argument, 0, 'm'},
                {"max-multimaps", required_argument, 0, 'N'},
                {"threads", required_argument, 0, 't'},
                {"prefer-forward", no_argument, 0, 'F'},
                {"greedy-accept", no_argument, 0, 'G'},
                {"score-per-bp", required_argument, 0, 'X'},
                {"sens-step", required_argument, 0, 'S'},
                {"thread-ex", required_argument, 0, 'e'},
                {"context-depth", required_argument, 0, 'n'},
                {"output-json", no_argument, 0, 'J'},
                {"hts-input", required_argument, 0, 'b'},
                {"keep-secondary", no_argument, 0, 'K'},
                {"fastq", no_argument, 0, 'f'},
                {"interleaved", no_argument, 0, 'i'},
                {"pair-window", required_argument, 0, 'p'},
                {"band-width", required_argument, 0, 'B'},
                {"score-per-bp", required_argument, 0, 'P'},
                {"kmer-min", required_argument, 0, 'l'},
                {"debug", no_argument, 0, 'D'},
                {0, 0, 0, 0}
            };

        int option_index = 0;
        c = getopt_long (argc, argv, "s:j:hd:x:g:c:r:m:k:M:t:DX:FS:Jb:KR:N:if:p:B:h:GC:A:E:Q:n:P:l:",
                         long_options, &option_index);
        
        /* Detect the end of the options. */
        if (c == -1)
            break;
 
        switch (c)
        {
        case 's':
            seq = optarg;
            break;

        case 'Q':
            seq_name = optarg;
            break;

        case 'd':
            db_name = optarg;
            break;
            
        case 'x':
            xg_name = optarg;
            break;
            
        case 'g':
            gcsa_name = optarg;
            break;

        case 'j':
            kmer_stride = atoi(optarg);
            break;

        case 'k':
            kmer_size = atoi(optarg);
            break;

        case 'S':
            sens_step = atoi(optarg);
            break;

        case 'c':
            best_clusters = atoi(optarg);
            break;

        case 'C':
            cluster_min = atoi(optarg);
            break;

        case 'E':
            min_kmer_entropy = atof(optarg);
            break;

        case 'A':
            max_attempts = atoi(optarg);
            break;

        case 'm':
            hit_max = atoi(optarg);
            break;
            
        case 'M':
            max_multimaps = atoi(optarg);
            break;

        case 'e':
            thread_ex = atoi(optarg);
            break;
            
        case 'n':
            context_depth = atoi(optarg);
            break;

        case 'r':
            read_file = optarg;
            break;

        case 'R':
            read_group = optarg;
            break;

        case 'N':
            sample_name = optarg;
            break;

        case 'b':
            hts_file = optarg;
            break;

        case 'K':
            keep_secondary = true;
            break;

        case 'f':
            if (fastq1.empty()) fastq1 = optarg;
            else if (fastq2.empty()) fastq2 = optarg;
            else { cerr << "[vg map] error: more than two fastqs specified" << endl; exit(1); }
            break;

        case 'i':
            interleaved_fastq = true;
            break;

        case 'p':
            pair_window = atoi(optarg);
            break;

        case 't':
            omp_set_num_threads(atoi(optarg));
            break;

        case 'D':
            debug = true;
            break;

        case 'F':
            prefer_forward = true;
            break;

        case 'G':
            greedy_accept = true;
            break;

        case 'X':
            score_per_bp = atof(optarg);
            break;

        case 'J':
            output_json = true;
            break;

        case 'B':
            band_width = atoi(optarg);
            break;

        case 'P':
            min_score_per_bp = atof(optarg);
            break;

        case 'l':
            kmer_min = atoi(optarg);
            break;

        case 'h':
        case '?':
            /* getopt_long already printed an error message. */
            help_map(argv);
            exit(1);
            break;
 
        default:
            abort ();
        }
    }

    if (seq.empty() && read_file.empty() && hts_file.empty() && fastq1.empty()) {
        cerr << "error:[vg map] a sequence or read file is required when mapping" << endl;
        return 1;
    }

    // should probably disable this
    string file_name;
    if (optind < argc) {
        file_name = argv[optind];
    }

    if (db_name.empty() && !file_name.empty()) {
            db_name = file_name + ".index";
    }
    
    if (xg_name.empty() && !file_name.empty()) {
            xg_name = file_name + ".xg";
    }
    
    if (gcsa_name.empty() && !file_name.empty()) {
            gcsa_name = file_name + gcsa::GCSA::EXTENSION;
    }

    // Load up our indexes.
    xg::XG* xindex = nullptr;
    
    // We try opening the file, and then see if it worked
    ifstream xg_stream(xg_name);
    
    if(xg_stream) {
        // We have an xg index!
        if(debug) {
            cerr << "Loading xg index " << xg_name << "..." << endl;
        }
        xindex = new xg::XG(xg_stream);
    }
    
    gcsa::GCSA* gcsa = nullptr;
    ifstream gcsa_stream(gcsa_name);
    if(gcsa_stream) {
        // We have a GCSA index too!
        if(debug) {
            cerr << "Loading GCSA2 index " << gcsa_name << "..." << endl;
        }
        gcsa = new gcsa::GCSA();
        gcsa->load(gcsa_stream);
    }
    
    Index* idx = nullptr;
    
    if(!xindex || !gcsa) {
        // We only need a Rocksdb index if we don't have the others.
        if(debug) {
            cerr << "Loading RocksDB index " << db_name << "..." << endl;
        }
        idx = new Index();
        idx->open_read_only(db_name);
    }
    
    if(gcsa && ! idx && kmer_size <= 0) {
        // The user needs to give us a kmer size since we aren't loading it from the RocksDB kmers.
        cerr << "error:[vg map] positive kmer size required when not loading from RocksDB" << endl;
        exit(1); 
    }
    
    thread_count = get_thread_count();

    vector<Mapper*> mapper;
    mapper.resize(thread_count);
    vector<vector<Alignment> > output_buffer;
    output_buffer.resize(thread_count);
    
    // We have one function to dump alignments into
    // Make sure to flush the buffer at the end of the program!
    auto output_alignments = [&output_buffer, &output_json](vector<Alignment>& alignments) {
        if (output_json) {
            // If we want to convert to JSON, convert them all to JSON and dump them to cout.
            for(auto& alignment : alignments) {
                string json = pb2json(alignment);
#pragma omp critical (cout)
                cout << json << "\n";
            }
        } else {
            // Otherwise write them through the buffer for our thread
            int tid = omp_get_thread_num();
            auto& output_buf = output_buffer[tid];
            // Copy all the alignments over to the output buffer
            copy(alignments.begin(), alignments.end(), back_inserter(output_buf));
            stream::write_buffered(cout, output_buf, 1000);
        }
    };

    for (int i = 0; i < thread_count; ++i) {
        Mapper* m;
        if(xindex && gcsa) {
            // We have the xg and GCSA indexes, so use them
            m = new Mapper(xindex, gcsa);
        } else {
            // Use the Rocksdb index and maybe the GCSA one
            m = new Mapper(idx, gcsa);
        }
        m->best_clusters = best_clusters;
        m->hit_max = hit_max;
        m->max_multimaps = max_multimaps;
        m->debug = debug;
        if (score_per_bp) m->target_score_per_bp = score_per_bp;
        if (sens_step) m->kmer_sensitivity_step = sens_step;
        m->prefer_forward = prefer_forward;
        m->greedy_accept = greedy_accept;
        m->thread_extension = thread_ex;
        m->cluster_min = cluster_min;
        m->context_depth = context_depth;
        m->max_attempts = max_attempts;
        m->min_kmer_entropy = min_kmer_entropy;
        m->kmer_min = kmer_min;
        m->min_score_per_bp = min_score_per_bp;
        mapper[i] = m;
    }

    if (!seq.empty()) {
        int tid = omp_get_thread_num();
        
        Alignment unaligned;
        unaligned.set_sequence(seq);
        vector<Alignment> alignments = mapper[tid]->align_multi(unaligned, kmer_size, kmer_stride, band_width);
        if(alignments.size() == 0) {
            // If we didn't have any alignments, report the unaligned alignment
            alignments.push_back(unaligned);
        }
        
        
        for(auto& alignment : alignments) {
            if (!sample_name.empty()) alignment.set_sample_name(sample_name);
            if (!read_group.empty()) alignment.set_read_group(read_group);
            if (!seq_name.empty()) alignment.set_name(seq_name);
        }
        
        // Output the alignments in JSON or protobuf as appropriate.
        output_alignments(alignments);
    }

    if (!read_file.empty()) {
        ifstream in(read_file);
        bool more_data = true;
#pragma omp parallel shared(in, more_data)
        {
            string line;
            int tid = omp_get_thread_num();
            while (more_data) {
                line.clear();
#pragma omp critical (readq)
                {
                    more_data = std::getline(in,line);
                }
                if (!line.empty()) {
                    // Make an alignment
                    Alignment unaligned;
                    unaligned.set_sequence(line);
                
                    vector<Alignment> alignments = mapper[tid]->align_multi(unaligned, kmer_size, kmer_stride, band_width);
                    if(alignments.empty()) {
                        alignments.push_back(unaligned);
                    }
                    
                    for(auto& alignment : alignments) {
                        // Set the alignment metadata
                        if (!sample_name.empty()) alignment.set_sample_name(sample_name);
                        if (!read_group.empty()) alignment.set_read_group(read_group);
                    }
                    
                    // Output the alignments in JSON or protobuf as appropriate.
                    output_alignments(alignments);
                }
            }
        }
    }

    if (!hts_file.empty()) {
        function<void(Alignment&)> lambda =
            [&mapper,
             &output_alignments,
             &keep_secondary,
             &kmer_size,
             &kmer_stride,
             &band_width]
            (Alignment& alignment) {
            
            if(alignment.is_secondary() && !keep_secondary) {
                // Skip over secondary alignments in the input; we don't want several output mappings for each input *mapping*.
                return;
            }
            
            int tid = omp_get_thread_num();
            vector<Alignment> alignments = mapper[tid]->align_multi(alignment, kmer_size, kmer_stride, band_width);
            if(alignments.empty()) {
                alignments.push_back(alignment);
            }
            
            // Output the alignments in JSON or protobuf as appropriate.
            output_alignments(alignments);
        };
        // run
        hts_for_each_parallel(hts_file, lambda);
    }

    if (!fastq1.empty()) {
        if (interleaved_fastq) {
            // paired interleaved
            function<void(Alignment&, Alignment&)> lambda =
                [&mapper,
                 &output_alignments,
                 &kmer_size,
                 &kmer_stride,
                 &band_width,
                 &pair_window]
                (Alignment& aln1, Alignment& aln2) {

                int tid = omp_get_thread_num();
                auto alnp = mapper[tid]->align_paired_multi(aln1, aln2, kmer_size, kmer_stride, band_width, pair_window);
                
                // Make sure we have unaligned "alignments" for things that don't align.
                if(alnp.first.empty()) {
                    alnp.first.push_back(aln1);
                }
                if(alnp.second.empty()) {
                    alnp.second.push_back(aln2);
                }
                
                // Output the alignments in JSON or protobuf as appropriate.
                output_alignments(alnp.first);
                output_alignments(alnp.second);
            };
            fastq_paired_interleaved_for_each_parallel(fastq1, lambda);
        } else if (fastq2.empty()) {
            // single
            function<void(Alignment&)> lambda =
                [&mapper,
                 &output_alignments,
                 &kmer_size,
                 &kmer_stride,
                 &band_width]
                (Alignment& alignment) {

                int tid = omp_get_thread_num();
                vector<Alignment> alignments = mapper[tid]->align_multi(alignment, kmer_size, kmer_stride, band_width);
                
                if(alignments.empty()) {
                    // Make sure we have a "no alignment" alignment
                    alignments.push_back(alignment);
                }
                
                output_alignments(alignments);
            };
            fastq_unpaired_for_each_parallel(fastq1, lambda);
        } else {
            // paired two-file
            function<void(Alignment&, Alignment&)> lambda =
                [&mapper,
                 &output_alignments,
                 &kmer_size,
                 &kmer_stride,
                 &band_width,
                 &pair_window]
                (Alignment& aln1, Alignment& aln2) {

                int tid = omp_get_thread_num();
                auto alnp = mapper[tid]->align_paired_multi(aln1, aln2, kmer_size, kmer_stride, band_width, pair_window);
                
                // Make sure we have unaligned "alignments" for things that don't align.
                if(alnp.first.empty()) {
                    alnp.first.push_back(aln1);
                }
                if(alnp.second.empty()) {
                    alnp.second.push_back(aln2);
                }
                
                output_alignments(alnp.first);
                output_alignments(alnp.second);
            };
            fastq_paired_two_files_for_each_parallel(fastq1, fastq2, lambda);
        }
    }

    // clean up
    for (int i = 0; i < thread_count; ++i) {
        delete mapper[i];
        auto& output_buf = output_buffer[i];
        if (!output_json) {
            stream::write_buffered(cout, output_buf, 0);
        }
    }
    
    if(idx)  {
        delete idx;
        idx = nullptr;
    }
    if(gcsa) {
        delete gcsa;
        gcsa = nullptr;
    }
    if(xindex) {
        delete xindex;
        xindex = nullptr;
    }

    cout.flush();

    return 0;

}

void help_view(char** argv) {
    cerr << "usage: " << argv[0] << " view [options] [ <graph.vg> | <graph.json> | <aln.gam> | <read1.fq> [<read2.fq>] ]" << endl
         << "options:" << endl
         << "    -g, --gfa            output GFA format (default)" << endl
         << "    -F, --gfa-in         input GFA format" << endl
         
         << "    -v, --vg             output VG format (input defaults to GFA)" << endl
         << "    -V, --vg-in          input VG format (default)" << endl
         
         << "    -j, --json           output JSON format" << endl
         << "    -J, --json-in        input JSON format" << endl
         
         << "    -G, --gam            output GAM format (vg alignment format: Graph " << endl
         << "                         Alignment/Map)" << endl
         << "    -a, --align-in       input GAM format" << endl
         << "    -A, --aln-graph GAM  add alignments from GAM to the graph" << endl
         
         << "    -d, --dot            output dot format" << endl
         << "    -p, --show-paths     show paths in dot output" << endl
         << "    -w, --walk-paths     add labeled edges to represent paths in dot output" << endl
         << "    -n, --annotate-paths add labels to normal edges to represent paths in dot output" << endl
         << "    -s, --random-seed N  use this seed when assigning path symbols in dot output" << endl
         
         << "    -b, --bam            input BAM or other htslib-parseable alignments" << endl
         
         << "    -f, --fastq          input fastq (output defaults to GAM). Takes two " << endl
         << "                         positional file arguments if paired" << endl
         << "    -i, --interleaved    fastq is interleaved paired-ended" << endl

         << "    -L, --pileup         ouput VG Pileup format" << endl
         << "    -l, --pileup-in      input VG Pileup format" << endl;
    // TODO: Can we regularize the option names for input and output types?
}

int main_view(int argc, char** argv) {

    if (argc == 2) {
        help_view(argv);
        return 1;
    }

    // Supported conversions:
    //      TO  vg  json    gfa gam bam fastq   dot
    // FROM
    // vg       Y   Y       Y   N   N   N       Y       
    // json     Y   Y       Y   N   N   N       Y
    // gfa      Y   Y       Y   N   N   N       Y  
    // gam      N   Y       N   N   N   N       N
    // bam      N   N       N   Y   N   N       N
    // fastq    N   N       N   Y   N   N       N
    // dot      N   N       N   N   N   N       N
    //
    // and json-gam -> gam
    //     json-pileup -> pileup

    string output_type;
    string input_type;
    bool input_json = false;
    string alignments;
    string fastq1, fastq2;
    bool interleaved_fastq = false;
    bool show_paths_in_dot = false;
    bool walk_paths_in_dot = false;
    bool annotate_paths_in_dot = false;
    int seed_val = time(NULL);

    int c;
    optind = 2; // force optind past "view" argument
    while (true) {
        static struct option long_options[] =
            {
                /* These options set a flag. */
                //{"verbose", no_argument,       &verbose_flag, 1},
                {"dot", no_argument, 0, 'd'},
                {"gfa", no_argument, 0, 'g'},
                {"gfa-in", no_argument, 0, 'F'},
                {"json",  no_argument, 0, 'j'},
                {"json-in",  no_argument, 0, 'J'},
                {"vg", no_argument, 0, 'v'},
                {"vg-in", no_argument, 0, 'V'},
                {"align-in", no_argument, 0, 'a'},
                {"gam", no_argument, 0, 'G'},
                {"bam", no_argument, 0, 'b'},
                {"fastq", no_argument, 0, 'f'},
                {"interleaved", no_argument, 0, 'i'},
                {"aln-graph", required_argument, 0, 'A'},
                {"show-paths", no_argument, 0, 'p'},
                {"walk-paths", no_argument, 0, 'w'},
                {"annotate-paths", no_argument, 0, 'n'},
                {"random-seed", required_argument, 0, 's'},
                {"pileup", no_argument, 0, 'L'},
                {"pileup-in", no_argument, 0, 'l'},
                {0, 0, 0, 0}
            };

        int option_index = 0;
        c = getopt_long (argc, argv, "dgFjJhvVpaGbifA:s:wnlL",
                         long_options, &option_index);
        
        /* Detect the end of the options. */
        if (c == -1)
            break;
 
        switch (c)
        {
        case 'd':
            output_type = "dot";
            break;

        case 'p':
            show_paths_in_dot = true;
            break;

        case 'w':
            walk_paths_in_dot = true;
            break;
            
        case 'n':
            annotate_paths_in_dot = true;
            break;

        case 's':
            seed_val = atoi(optarg);
            break;
 
        case 'g':
            output_type = "gfa";
            break;
            
        case 'F':
            input_type = "gfa";
            break;
 
        case 'j':
            output_type = "json";
            break;
            
        case 'J':
            // -J can complement input GAM/Pileup, hence the extra logic here. 
            if (input_type.empty()) {
                input_type = "json";
            }
            input_json = true;
            break;

        case 'v':
            output_type = "vg";
            if(input_type.empty()) {
                // Default to GFA -> VG
                input_type = "gfa";
            }
            break;
            
        case 'V':
            input_type = "vg";
            break;

        case 'G':
            output_type = "gam";
            break;
            
        case 'a':
            input_type = "gam";
            if(output_type.empty()) {
                // Default to GAM -> JSON
                output_type = "json";
            }
            break;

        case 'b':
            input_type = "bam";
            if(output_type.empty()) {
                // Default to BAM -> GAM, since BAM isn't convertable to our normal default.
                output_type = "gam";
            }
            break;

        case 'f':
            input_type = "fastq";
            if(output_type.empty()) {
                // Default to FASTQ -> GAM
                output_type = "gam";
            }
            break;

        case 'i':
            interleaved_fastq = true;
            break;

        case 'A':
            alignments = optarg;
            break;

        case 'L':
            output_type = "pileup";
            break;

        case 'l':
            input_type = "pileup";
            if (output_type.empty()) {
                // Default to Pileup -> JSON
                output_type = "json";
            }
            break;

        case 'h':
        case '?':
            /* getopt_long already printed an error message. */
            help_view(argv);
            exit(1);
            break;
 
        default:
            abort ();
        }
    }
    
    // If the user specified nothing else, we default to VG in and GFA out.
    if (input_type.empty()) {
        input_type = "vg";
    }
    if (output_type.empty()) {
        output_type = "gfa";
    }
    vector<Alignment> alns;
    if (!alignments.empty()) {
        function<void(Alignment&)> lambda = [&alns](Alignment& aln) { alns.push_back(aln); };
        ifstream in;
        in.open(alignments.c_str());
        stream::for_each(in, lambda);
    }

    VG* graph = nullptr;
    if (optind >= argc) {
        cerr << "[vg view] error: no filename given" << endl;
        exit(1);
    }
    string file_name = argv[optind];
    if (input_type == "vg") {
        if (file_name == "-") {
            graph = new VG(std::cin);
        } else {
            ifstream in;
            in.open(file_name.c_str());
            graph = new VG(in);
        }
        // VG can convert to any of the graph formats, so keep going
    } else if (input_type == "gfa") {
        if (file_name == "-") {
            graph = new VG;
            graph->from_gfa(std::cin);
        } else {
            ifstream in;
            in.open(file_name.c_str());
            graph = new VG;
            graph->from_gfa(in);
        }
        // GFA can convert to any of the graph formats, so keep going
    } else if(input_type == "json") {
        assert(input_json == true);
        JSONStreamHelper<Graph> json_helper(file_name);
        function<bool(Graph&)> get_next_graph = json_helper.get_read_fn();
        graph = new VG(get_next_graph, false);
        
    } else if (input_type == "gam") {
        if (input_json == false) {
            if (output_type == "json") {
                // convert values to printable ones
                function<void(Alignment&)> lambda = [](Alignment& a) {
                    //alignment_quality_short_to_char(a);
                    cout << pb2json(a) << "\n";
                };
                if (file_name == "-") {
                    stream::for_each(std::cin, lambda);
                } else {
                    ifstream in;
                    in.open(file_name.c_str());
                    stream::for_each(in, lambda);
                }
            } else {
                // todo
                cerr << "[vg view] error: (binary) GAM can only be converted to JSON" << endl;
                return 1;
            }
        } else {
            if (output_type == "json" || output_type == "gam") {
                JSONStreamHelper<Alignment> json_helper(file_name);
                json_helper.write(cout, output_type == "json");
            } else {
                cerr << "[vg view] error: JSON GAM can only be converted to GAM or JSON" << endl;
                return 1;
            }
        }
        cout.flush();
        return 0;
    } else if (input_type == "bam") {
        if (output_type == "gam") {
//function<void(const Alignment&)>& lambda) {
            // todo write buffering procedure in alignment.cpp
            vector<Alignment> buf;
            function<void(Alignment&)> lambda = [&buf](Alignment& aln) {
                buf.push_back(aln);
                if (buf.size() > 1000) {
                    write_alignments(std::cout, buf);
                    buf.clear();
                }
            };
            hts_for_each(file_name, lambda);
            write_alignments(std::cout, buf);
            buf.clear();
            cout.flush();
            return 0;
        } else if (output_type == "json") {
            // todo
            cerr << "[vg view] error: BAM to JSON conversion not yet implemented" << endl;
            return 0;
        } else {
            cerr << "[vg view] error: BAM can only be converted to GAM" << endl;
            return 1;
        }
    } else if (input_type == "fastq") {
        fastq1 = argv[optind++];
        if (optind < argc) {
            fastq2 = argv[optind];            
        }
        if (output_type == "gam") {
            vector<Alignment> buf;
            if (!interleaved_fastq && fastq2.empty()) {
                function<void(Alignment&)> lambda = [&buf](Alignment& aln) {
                    buf.push_back(aln);
                    if (buf.size() > 1000) {
                        write_alignments(std::cout, buf);
                        buf.clear();
                    }
                };
                fastq_unpaired_for_each(fastq1, lambda);
            } else if (interleaved_fastq && fastq2.empty()) {
                function<void(Alignment&, Alignment&)> lambda = [&buf](Alignment& aln1, Alignment& aln2) {
                    buf.push_back(aln1);
                    buf.push_back(aln2);
                    if (buf.size() > 1000) {
                        write_alignments(std::cout, buf);
                        buf.clear();
                    }
                };
                fastq_paired_interleaved_for_each(fastq1, lambda);
            } else if (!fastq2.empty()) {
                function<void(Alignment&, Alignment&)> lambda = [&buf](Alignment& aln1, Alignment& aln2) {
                    buf.push_back(aln1);
                    buf.push_back(aln2);
                    if (buf.size() > 1000) {
                        write_alignments(std::cout, buf);
                        buf.clear();
                    }
                };
                fastq_paired_two_files_for_each(fastq1, fastq2, lambda);
            }
            write_alignments(std::cout, buf);
            buf.clear();
        } else {
            // We can't convert fastq to the other graph formats
            cerr << "[vg view] error: FASTQ can only be converted to GAM" << endl;
            return 1;
        }
        cout.flush();
        return 0;
    } else if (input_type == "pileup") {
        if (input_json == false) {
            if (output_type == "json") {
                // convert values to printable ones
                function<void(NodePileup&)> lambda = [](NodePileup& p) {
                    cout << pb2json(p) << "\n";
                };
                if (file_name == "-") {
                    stream::for_each(std::cin, lambda);
                } else {
                    ifstream in;
                    in.open(file_name.c_str());
                    stream::for_each(in, lambda);
                }
            } else {
                // todo
                cerr << "[vg view] error: (binary) Pileup can only be converted to JSON" << endl;
                return 1;
            }
        } else {
            if (output_type == "json" || output_type == "pileup") {
                JSONStreamHelper<NodePileup> json_helper(file_name);
                json_helper.write(cout, output_type == "json");
            } else {
                cerr << "[vg view] error: JSON Pileup can only be converted to Pileup or JSON" << endl;
                return 1;
            }
        }
        cout.flush();
        return 0;
    }

    if(graph == nullptr) {
        // Make sure we didn't forget to implement an input format.
        cerr << "[vg view] error: cannot load graph in " << input_type << " format" << endl;
        return 1;
    }

    if(!graph->is_valid()) {
        // If we're converting the graph, we might as well make sure it's valid.
        // This is especially useful for JSON import.
        cerr << "[vg view] warning: graph is invalid!" << endl;
    }

    // Now we know graph was filled in from the input format. Spit it out in the
    // requested output format.

    if (output_type == "dot") {
        graph->to_dot(std::cout, alns, show_paths_in_dot, walk_paths_in_dot, annotate_paths_in_dot, seed_val);
    } else if (output_type == "json") {
        cout << pb2json(graph->graph) << endl;
    } else if (output_type == "gfa") {
        graph->to_gfa(std::cout);
    } else if (output_type == "vg") {
        graph->serialize_to_ostream(cout);
    } else {
        // We somehow got here with a bad output format.
        cerr << "[vg view] error: cannot save a graph in " << output_type << " format" << endl;
        return 1;
    }
    
    cout.flush();
    delete graph;

    return 0;
}

void help_construct(char** argv) {
    cerr << "usage: " << argv[0] << " construct [options] >new.vg" << endl
         << "options:" << endl
         << "    -v, --vcf FILE        input VCF" << endl
         << "    -r, --reference FILE  input FASTA reference" << endl
         << "    -P, --ref-paths FILE  write reference paths in protobuf/gzip format to FILE" << endl
         << "    -R, --region REGION   specify a particular chromosome" << endl
         << "    -C, --region-is-chrom don't attempt to parse the region (use when the reference" << endl
         << "                          sequence name could be inadvertently parsed as a region)" << endl
         << "    -z, --region-size N   variants per region to parallelize" << endl
         << "    -m, --node-max N      limit the maximum allowable node sequence size" << endl
         << "                          nodes greater than this threshold will be divided" << endl
         << "    -p, --progress        show progress" << endl
         << "    -t, --threads N       use N threads to construct graph (defaults to numCPUs)" << endl;
}

int main_construct(int argc, char** argv) {

    if (argc == 2) {
        help_construct(argv);
        return 1;
    }

    string fasta_file_name, vcf_file_name, json_filename;
    string region;
    bool region_is_chrom = false;
    string output_type = "VG";
    bool progress = false;
    int vars_per_region = 25000;
    int max_node_size = 0;
    string ref_paths_file;

    int c;
    while (true) {
        static struct option long_options[] =
            {
                /* These options set a flag. */
                //{"verbose", no_argument,       &verbose_flag, 1},
                {"vcf", required_argument, 0, 'v'},
                {"reference", required_argument, 0, 'r'},
                {"ref-paths", required_argument, 0, 'P'},
                {"progress",  no_argument, 0, 'p'},
                {"region-size", required_argument, 0, 'z'},
                {"threads", required_argument, 0, 't'},
                {"region", required_argument, 0, 'R'},
                {"region-is-chrom", no_argument, 0, 'C'},
                {"node-max", required_argument, 0, 'm'},
                {0, 0, 0, 0}
            };

        int option_index = 0;
        c = getopt_long (argc, argv, "v:r:phz:t:R:m:P:s:C",
                         long_options, &option_index);
        
        /* Detect the end of the options. */
        if (c == -1)
            break;
 
        switch (c)
        {
        case 'v':
            vcf_file_name = optarg;
            break;

        case 'r':
            fasta_file_name = optarg;
            break;

        case 'P':
            ref_paths_file = optarg;
            break;

        case 'p':
            progress = true;
            break;
 
        case 'z':
            vars_per_region = atoi(optarg);
            break;

        case 'R':
            region = optarg;
            break;

        case 'C':
            region_is_chrom = true;
            break;

        case 't':
            omp_set_num_threads(atoi(optarg));
            break;

        case 'm':
            max_node_size = atoi(optarg);
            break;
            
        case 'h':
        case '?':
            /* getopt_long already printed an error message. */
            help_construct(argv);
            exit(1);
            break;
 
        default:
            abort ();
        }
    }

    vcflib::VariantCallFile variant_file;
    if (!vcf_file_name.empty()) {
        variant_file.open(vcf_file_name);
        if (!variant_file.is_open()) {
            cerr << "error:[vg construct] could not open" << vcf_file_name << endl;
            return 1;
        }
    }

    FastaReference reference;
    if (fasta_file_name.empty()) {
        cerr << "error:[vg construct] a reference is required for graph construction" << endl;
        return 1;
    }
    reference.open(fasta_file_name);

    // store our reference sequence paths
    Paths ref_paths;

    VG graph(variant_file, reference, region, region_is_chrom, vars_per_region, max_node_size, progress);

    if (!ref_paths_file.empty()) {
        ofstream paths_out(ref_paths_file);
        graph.paths.write(paths_out);
    }

    graph.serialize_to_ostream(std::cout);

    // NB: If you worry about "still reachable but possibly lost" warnings in valgrind,
    // this would free all the memory used by protobuf:
    //ShutdownProtobufLibrary();

    return 0;
}

void vg_help(char** argv) {
    cerr << "usage: " << argv[0] << " <command> [options]" << endl
         << endl
         << "commands:" << endl 
         << "  -- construct     graph construction" << endl
         << "  -- view          format conversions for graphs and alignments" << endl
         << "  -- index         index features of the graph in a disk-backed key/value store" << endl
         << "  -- find          use an index to find nodes, edges, kmers, or positions" << endl
         << "  -- paths         traverse paths in the graph" << endl
         << "  -- align         local alignment" << endl
         << "  -- map           global alignment" << endl
         << "  -- stats         metrics describing graph properties" << endl
         << "  -- join          combine graphs via a new head" << endl
         << "  -- ids           manipulate node ids" << endl
         << "  -- concat        concatenate graphs tail-to-head" << endl
         << "  -- kmers         enumerate kmers of the graph" << endl
         << "  -- sim           simulate reads from the graph" << endl
         << "  -- mod           filter, transform, and edit the graph" << endl
         << "  -- surject       map alignments onto specific paths" << endl
         << "  -- msga          multiple sequence graph alignment" << endl;
}

int main(int argc, char *argv[])
{

    if (argc == 1) {
        vg_help(argv);
        return 1;
    }

    //omp_set_dynamic(1); // use dynamic scheduling

    string command = argv[1];
    if (command == "construct") {
        return main_construct(argc, argv);
    } else if (command == "view") {
        return main_view(argc, argv);
    } else if (command == "align") {
        return main_align(argc, argv);
    } else if (command == "map") {
        return main_map(argc, argv);
    } else if (command == "index") {
        return main_index(argc, argv);
    } else if (command == "find") {
        return main_find(argc, argv);
    } else if (command == "paths") {
        return main_paths(argc, argv);
    } else if (command == "stats") {
        return main_stats(argc, argv);
    } else if (command == "join") {
        return main_join(argc, argv);
    } else if (command == "ids") {
        return main_ids(argc, argv);
    } else if (command == "concat") {
        return main_concat(argc, argv);
    } else if (command == "kmers") {
        return main_kmers(argc, argv);
    } else if (command == "sim") {
        return main_sim(argc, argv);
    } else if (command == "mod") {
        return main_mod(argc, argv);
    } else if (command == "surject") {
        return main_surject(argc, argv);
    } else if (command == "msga") {
        return main_msga(argc, argv);
<<<<<<< HEAD
    } else if (command == "compare") {
        return main_compare(argc, argv);
=======
    } else if (command == "pileup") {
        return main_pileup(argc, argv);
    } else if (command == "call") {
        return main_call(argc, argv);
>>>>>>> 9d8d0469
    } else {

        cerr << "error:[vg] command " << command << " not found" << endl;
        vg_help(argv);
        return 1;
    }

    return 0;

}<|MERGE_RESOLUTION|>--- conflicted
+++ resolved
@@ -24,7 +24,6 @@
 using namespace google::protobuf;
 using namespace vg;
 
-<<<<<<< HEAD
 void help_compare(char** argv) {
     cerr << "usage: " << argv[0] << " compare [options] graph1 graph2" << endl
          << "Compare kmer sets of two graphs" << endl
@@ -54,65 +53,20 @@
                 {"help", no_argument, 0, 'h'},
                 {"db-name1", required_argument, 0, 'd'},
                 {"db-name2", required_argument, 0, 'e'},
-=======
-void help_call(char** argv) {
-    cerr << "usage: " << argv[0] << " call [options] <pileup.vgpu> > out.gam" << endl
-         << "Compute SNPs from pilup data (prototype! for evaluation only). " << endl
-         << "Output can be merged back into the graph using vg mod -i." << endl
-         << endl
-         << "options:" << endl
-         << "    -d, --min_depth      minimum depth of pileup (default=" << Caller::Default_min_depth <<")" << endl
-         << "    -h, --het_prior      prior for heterozygous genotype (default=" << Caller::Default_het_prior <<")" << endl
-         << "    -j, --json           output in JSON" << endl
-         << "    -p, --progress       show progress" << endl
-         << "    -t, --threads N      number of threads to use" << endl;
-}
-
-int main_call(int argc, char** argv) {
-
-    if (argc <= 2) {
-        help_call(argv);
-        return 1;
-    }
-
-    double het_prior = Caller::Default_het_prior;
-    int min_depth = Caller::Default_min_depth;
-    bool output_json = false;
-    bool show_progress = false;
-    int thread_count = 1;
-
-    int c;
-    optind = 2; // force optind past command positional arguments
-    while (true) {
-        static struct option long_options[] =
-            {
-                {"min_depth", required_argument, 0, 'd'},
-                {"json", no_argument, 0, 'j'},
-                {"progress", no_argument, 0, 'p'},
-                {"het_prior", required_argument, 0, 'r'},
->>>>>>> 9d8d0469
                 {"threads", required_argument, 0, 't'},
                 {0, 0, 0, 0}
             };
 
         int option_index = 0;
-<<<<<<< HEAD
         c = getopt_long (argc, argv, "hd:e:t:",
                          long_options, &option_index);
 
         // Detect the end of the options.
-=======
-        c = getopt_long (argc, argv, "d:jpr:t:",
-                         long_options, &option_index);
-
-        /* Detect the end of the options. */
->>>>>>> 9d8d0469
         if (c == -1)
             break;
 
         switch (c)
         {
-<<<<<<< HEAD
 
         case 'd':
             db_name1 = optarg;
@@ -129,27 +83,6 @@
         case 'h':
         case '?':
             help_compare(argv);
-=======
-        case 'd':
-            min_depth = atoi(optarg);
-            break;
-        case 'j':
-            output_json = true;
-            break;
-        case 'p':
-            show_progress = true;
-            break;
-        case 'r':
-            het_prior = atoi(optarg);
-            break;
-        case 't':
-            thread_count = atoi(optarg);
-            break;
-        case 'h':
-        case '?':
-            /* getopt_long already printed an error message. */
-            help_call(argv);
->>>>>>> 9d8d0469
             exit(1);
             break;
 
@@ -157,7 +90,6 @@
             abort ();
         }
     }
-<<<<<<< HEAD
 
     omp_set_num_threads(num_threads);
 
@@ -219,7 +151,81 @@
 return 0;
 }
 
-=======
+void help_call(char** argv) {
+    cerr << "usage: " << argv[0] << " call [options] <pileup.vgpu> > out.gam" << endl
+         << "Compute SNPs from pilup data (prototype! for evaluation only). " << endl
+         << "Output can be merged back into the graph using vg mod -i." << endl
+         << endl
+         << "options:" << endl
+         << "    -d, --min_depth      minimum depth of pileup (default=" << Caller::Default_min_depth <<")" << endl
+         << "    -h, --het_prior      prior for heterozygous genotype (default=" << Caller::Default_het_prior <<")" << endl
+         << "    -j, --json           output in JSON" << endl
+         << "    -p, --progress       show progress" << endl
+         << "    -t, --threads N      number of threads to use" << endl;
+}
+
+int main_call(int argc, char** argv) {
+
+    if (argc <= 2) {
+        help_call(argv);
+        return 1;
+    }
+
+    double het_prior = Caller::Default_het_prior;
+    int min_depth = Caller::Default_min_depth;
+    bool output_json = false;
+    bool show_progress = false;
+    int thread_count = 1;
+
+    int c;
+    optind = 2; // force optind past command positional arguments
+    while (true) {
+        static struct option long_options[] =
+            {
+                {"min_depth", required_argument, 0, 'd'},
+                {"json", no_argument, 0, 'j'},
+                {"progress", no_argument, 0, 'p'},
+                {"het_prior", required_argument, 0, 'r'},
+                {"threads", required_argument, 0, 't'},
+                {0, 0, 0, 0}
+            };
+
+        int option_index = 0;
+        c = getopt_long (argc, argv, "d:jpr:t:",
+                         long_options, &option_index);
+
+        /* Detect the end of the options. */
+        if (c == -1)
+            break;
+
+        switch (c)
+        {
+        case 'd':
+            min_depth = atoi(optarg);
+            break;
+        case 'j':
+            output_json = true;
+            break;
+        case 'p':
+            show_progress = true;
+            break;
+        case 'r':
+            het_prior = atoi(optarg);
+            break;
+        case 't':
+            thread_count = atoi(optarg);
+            break;
+        case 'h':
+        case '?':
+            /* getopt_long already printed an error message. */
+            help_call(argv);
+            exit(1);
+            break;
+
+        default:
+            abort ();
+        }
+    }
     omp_set_num_threads(thread_count);
     thread_count = get_thread_count();
 
@@ -394,7 +400,6 @@
     return 0;
 }
   
->>>>>>> 9d8d0469
 void help_msga(char** argv) {
     cerr << "usage: " << argv[0] << " msga [options] >graph.vg" << endl
          << "Multiple sequence / graph aligner." << endl
@@ -4475,17 +4480,13 @@
         return main_surject(argc, argv);
     } else if (command == "msga") {
         return main_msga(argc, argv);
-<<<<<<< HEAD
-    } else if (command == "compare") {
-        return main_compare(argc, argv);
-=======
     } else if (command == "pileup") {
         return main_pileup(argc, argv);
     } else if (command == "call") {
         return main_call(argc, argv);
->>>>>>> 9d8d0469
+    } else if (command == "compare") {
+        return main_compare(argc, argv);
     } else {
-
         cerr << "error:[vg] command " << command << " not found" << endl;
         vg_help(argv);
         return 1;
